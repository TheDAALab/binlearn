--- conflicted
+++ resolved
@@ -1,2327 +1,2322 @@
-
-# flake8: noqa
-"""
-This module implements some general purpose binning capabilities.
-"""
-
-# TODO: better interfaces and structure would be desired
-# TODO: possibly the binnings are sklearn Transformers?
-# TODO: own kmeans1d implementation would be great, the kmeans1d package is not a popular one
-# TODO: there might be problems (empty bins) with equal frequency binning if there are many ties
-
-from __future__ import annotations
-
-import abc
-import numpy as np
-import pandas as pd
-import importlib
-import kmeans1d
-from ._utils import homogenize_input
-from sklearn.base import TransformerMixin, BaseEstimator
-# from ..base import instantiate_obj
-
-__all__ = [
-    "BinningBase",
-    "PredefinedBinCentersBinning",
-    "PredefinedBinRangesBinning",
-    "PredefinedDiscreteBinning",
-    "EqualWidthBinning",
-    "EqualFrequencyBinning",
-    "KMeansClusteringBinning",
-    "InferredBinsBinning",
-    "AdaptiveBinning",
-]
-
-
-def instantiate_obj(description):
-    """
-    Instantiates an object from a description
-    Args:
-        description (tuple): (module_name, class_name, params_dict)
-    Returns:
-        obj: the instantiated object
-    """
-
-    module = importlib.import_module(description[0])
-    class_ = getattr(module, description[1])
-    return class_(**description[2])
-
-
-class BinningBase(TransformerMixin, BaseEstimator, abc.ABC):
-    """
-    Base class for binning
-    """
-
-    def fit(self, X, y=None, **fit_params) -> BinningBase:
-        """
-        Fitting the binning to values
-
-        Args:
-            X (np.ndarray): the values to fit to
-
-        Returns:
-            self: the fitted object
-        """
-        return self
-
-    @abc.abstractmethod
-    def transform(self, X):
-        """
-        Assign bin indices to the values in `X`
-
-        Args:
-            X (np.ndarray): the values to assign bin indices to
-
-        Returns:
-            np.ndarray: the bin indices
-        """
-
-    @abc.abstractmethod
-    def bin_representatives(self):
-        """
-        Return representative values from the original domain for each bin index
-
-        Returns:
-            np.ndarray: the representative values for the bins
-        """
-
-    def inverse_transform(self, bin_indices: np.ndarray):
-        """
-        Transforms bin indices to the original domain. The result contains
-        representative values for the bins, for example bin centers
-
-        Args:
-            bin_indices (np.ndarray): the bin index array to invert
-
-        Returns:
-            np.ndarray: the representative values for the bins
-        """
-        return self.bin_representatives()[bin_indices]
-
-    @abc.abstractmethod
-    def lookup_bin_widths(self, bin_indices: np.ndarray):
-        """
-        Returns the bin widths to bin indices
-
-        Args:
-            bin_indices (np.ndarray): the bin index array to invert
-
-        Returns:
-            np.ndarray: the bin widths
-        """
-
-    @abc.abstractmethod
-    def lookup_bin_boundaries(self, bin_indices: np.ndarray):
-        """
-        Returns the bin boundaries to the bin indices
-
-        Args:
-            bin_indices (np.ndarray): the bin index array to invert
-
-        Returns:
-            np.ndarray: the bin boundaries
-        """
-
-    def bin_range(self):
-        """
-        Returns the range of bin indices
-
-        Returns:
-            np.ndarray: the range of bin indices
-        """
-        return np.arange(len(self.bin_representatives()))
-
-    @abc.abstractmethod
-    def get_params(self):
-        """
-        Returns the parameters of the binning
-
-        Returns:
-            dict: the parameters of the binning
-        """
-
-    def to_tuple(self):
-        """
-        Transforms the binning into a tuple representation
-
-        Returns:
-            tuple: the tuple representation of the binning
-        """
-        return (self.__class__.__module__, self.__class__.__name__, self.get_params())
-
-
-class InferredBinsBinning(BinningBase):
-    """
-    Binning based on bins inferred from the data
-    """
-
-    def __init__(self, *, bins: np.ndarray | None = None):
-        """
-        Constructor of the object
-
-        Args:
-            bins (None/np.ndarray): the bin values
-        """
-        self._bins = None
-        self._lower_bounds = None
-        self._upper_bounds = None
-        self._boundaries = None
-        self._widths = None
-
-        if bins is not None:
-            self._init_internals(bins_sorted=np.unique(bins))
-
-    def _init_internals(self, bins_sorted: np.ndarray):
-        # lower bounds are the representatives
-        self._bins = bins_sorted
-        self._lower_bounds = self._bins.copy()  # andrasva: why copy?
-
-        self._upper_bounds = np.hstack(
-            [
-                self._bins[1:],
-                self._bins[-1]
-                + ((self._bins[-1] - self._bins[-2]) if len(self._bins) > 1 else 1),
-            ]
-        )
-
-        self._boundaries = np.vstack([self._lower_bounds, self._upper_bounds]).T
-
-        # andrasva: could be lifted to BinningBase...
-        self._widths = self._upper_bounds - self._lower_bounds
-
-    @homogenize_input
-    def fit(self, X, y=None, **fit_params) -> InferredBinsBinning:
-        """
-        Fitting to data
-
-        Args:
-            X (np.ndarray): the data to fit to
-
-        Returns:
-            self: the fitted binning
-        """
-        # mutate and return self to allow chain of member function calls
-        self._init_internals(bins_sorted=np.unique(X))
-        return self
-
-    @homogenize_input
-    def transform(self, X):
-        """
-        Assign bin indices to the values in `X`
-
-        Args:
-            X (np.ndarray): the values to assign bin indices to
-
-        Returns:
-            np.ndarray: the bin indices
-        """
-        return np.searchsorted(self._bins, X)
-
-    def lookup_bin_widths(self, bin_indices: np.ndarray):
-        """
-        Returns the bin widths to bin indices
-
-        Args:
-            bin_indices (np.ndarray): the bin indices
-
-        Returns:
-            np.ndarray: the bin widths
-        """
-        return self._widths[bin_indices]
-
-    def lookup_bin_boundaries(self, bin_indices: np.ndarray):
-        """
-        Returns the bin boundaries to the bin indices
-
-        Args:
-            bin_indices (np.ndarray): the bin indices
-
-        Returns:
-            np.ndarray: the bin boundaries
-        """
-        return self._boundaries[bin_indices]
-
-    def bin_representatives(self):
-        """
-        Return representative values from the original domain for each bin index
-
-        Returns:
-            np.ndarray: the representatives
-        """
-
-        # same as lower bounds...
-        return self._bins
-
-    def get_params(self):
-        """
-        Returns the parameters of the binning
-
-        Returns:
-            dict: the parameters of the binning
-        """
-        bins = None if self._bins is None else self._bins.copy()
-        return {"bins": bins}
-
-
-class PredefinedDiscreteBinning(BinningBase):
-    """
-    Binning with predefined discrete bins
-    """
-
-    def __init__(self, *, bins: list[list[int]]):
-        """
-        The expected bin specification is a list of lists encoding
-        the elements of the bins.
-
-        Args:
-            bins (list[list[int]]): the bin specifications
-        """
-        bin_mins = [np.min(bin) for bin in bins]
-        sorter = np.argsort(bin_mins)
-        self._bins = [bins[idx] for idx in sorter]
-
-        # number of points in the bins
-        self._widths = np.array([len(bin) for bin in self._bins])
-
-        lower_bounds = np.array([np.min(bin) for bin in self._bins])  # inclusive
-        upper_bounds = np.array([np.max(bin) + 1 for bin in self._bins])  # exclusive
-        self._boundaries = np.vstack([lower_bounds, upper_bounds]).T
-
-        self._representatives = np.mean(self._boundaries - 1, axis=1)
-        self._representatives = np.ceil(self._representatives).astype(int)
-
-        self._lowest = np.min(self._boundaries)  # inclusive
-        self._highest = np.max(self._boundaries)  # exclusive
-        self._lookup = np.zeros(int(self._highest - self._lowest + 1))
-
-        for idx, bin in enumerate(self._bins):
-            self._lookup[(np.array(bin) - self._lowest).astype(int)] = idx
-
-        self._lookup = self._lookup.astype(int)
-
-    @homogenize_input
-    def transform(self, X):
-        """
-        Assign bin indices to the values in `X`
-
-        Args:
-            X (np.ndarray): the values to assign bin indices to
-
-        Returns:
-            np.ndarray: the bin indices
-        """
-        return self._lookup[(X - self._lowest).astype(int)]
-
-    def lookup_bin_widths(self, bin_indices: np.ndarray):
-        """
-        Returns the bin widths to bin indices
-
-        Args:
-            bin_indices (np.ndarray): the bin indices
-
-        Returns:
-            np.ndarray: the bin widths
-        """
-        return self._widths[bin_indices]
-
-    def lookup_bin_boundaries(self, bin_indices: np.ndarray):
-        """
-        Returns the bin boundaries to the bin indices
-
-        Args:
-            bin_indices (np.ndarray): the bin indices
-
-        Returns:
-            np.ndarray: the bin boundaries
-        """
-        return self._boundaries[bin_indices]
-
-    def bin_representatives(self):
-        """
-        Return representative values from the original domain for each bin index
-
-        Returns:
-            np.ndarray: the representatives
-        """
-        return self._representatives
-
-    def get_params(self):
-        """
-        Returns the parameters of the binning
-
-        Returns:
-            dict: the parameters of the binning
-        """
-        return {"bins": self._bins.copy()}
-
-
-class PredefinedBinCentersBinning(BinningBase):
-    """
-    Predefined bin centers binning
-    """
-
-    def __init__(self, *, bin_centers: np.ndarray):
-        """
-        Constructor of the binning
-
-        Args:
-            bin_centers (np.ndarray): sorted and unique bin centers
-        """
-
-        # self._bin_centers = bin_centers
-        self._bin_centers = np.sort(bin_centers)  # sorting should be done outside
-
-        midpoints = (self._bin_centers[:-1] + self._bin_centers[1:]) / 2.0
-        self._lower_bounds = np.hstack([np.array([-np.inf]), midpoints])
-        self._upper_bounds = np.hstack([midpoints, np.array([np.inf])])
-        self._widths = self._upper_bounds - self._lower_bounds
-
-    @homogenize_input
-    def transform(self, X):
-        """
-        Assign bin indices to the values in `X`
-
-        Args:
-            X (np.ndarray): the values to assign bin indices to
-
-        Returns:
-            np.ndarray: the bin indices
-        """
-        distances = np.abs(X[:, None] - self._bin_centers)
-        return np.argmin(distances, axis=1)
-
-    def lookup_bin_widths(self, bin_indices: np.ndarray):
-        """
-        Returns the bin widths to bin indices
-
-        Args:
-            bin_indices (np.ndarray): the bin indices
-
-        Returns:
-            np.ndarray: the bin widths
-        """
-        return self._widths[bin_indices]
-
-    def lookup_bin_boundaries(self, bin_indices: np.ndarray):
-        """
-        Returns the bin boundaries to the bin indices
-
-        Args:
-            bin_indices (np.ndarray): the bin indices
-
-        Returns:
-            np.ndarray: the bin boundaries
-        """
-        boundaries = np.vstack([self._lower_bounds, self._upper_bounds]).T
-        return boundaries[bin_indices]
-
-    def bin_representatives(self):
-        """
-        Return representative values from the original domain for each bin index
-
-        Returns:
-            np.ndarray: the representatives
-        """
-        return self._bin_centers
-
-    def get_params(self):
-        """
-        Returns the parameters of the binning
-
-        Returns:
-            dict: the parameters of the binning
-        """
-        return {"bin_centers": self._bin_centers.copy()}
-
-
-class PredefinedBinRangesBinning(BinningBase):
-    """
-    Binning with predefined bin ranges
-    """
-
-    def __init__(self, *, bin_ranges: np.ndarray):
-        """
-        Constructor of binning with predefined bin ranges
-
-        Args:
-            bin_ranges (np.ndarray): an iterable defining the ranges of the bins,
-                    each item should contain either one element (to indicate a discrete bin),
-                    or two elements indicating the lower (inclusive) and upper (exclusive)
-                    boundaries of the bin
-        """
-        self._bin_ranges = np.array(bin_ranges)
-        self._lower_bounds = np.sort(self._bin_ranges[:, 0])
-        self._upper_bounds = np.sort(self._bin_ranges[:, 1])
-        self._representatives = np.mean(self._bin_ranges, axis=1)
-        self._widths = self._bin_ranges[:, 1] - self._bin_ranges[:, 0]
-
-    @homogenize_input
-    def transform(self, X):
-        """
-        Assign bin indices to the values in `X`
-
-        Args:
-            X (np.ndarray): the values to assign bin indices to
-
-        Returns:
-            np.ndarray: the bin indices
-        """
-        mask = (X[:, None] >= self._lower_bounds) & (X[:, None] < self._upper_bounds)
-
-        mask_upper = X[:, None] >= self._upper_bounds
-        mu = np.all(mask_upper, axis=1)
-
-        if np.any(mu):
-            mask[mu, -1] = True
-
-        return np.argmax(mask, axis=1)
-
-    def lookup_bin_widths(self, bin_indices: np.ndarray):
-        """
-        Returns the bin widths to bin indices
-
-        Args:
-            bin_indices (np.ndarray): the bin indices
-
-        Returns:
-            np.ndarray: the bin widths
-        """
-        return self._widths[bin_indices]
-
-    def lookup_bin_boundaries(self, bin_indices: np.ndarray):
-        """
-        Returns the bin boundaries to the bin indices
-
-        Args:
-            bin_indices (np.ndarray): the bin indices
-
-        Returns:
-            np.ndarray: the bin boundaries
-        """
-        return self._bin_ranges[bin_indices]
-
-    def bin_representatives(self):
-        """
-        Return representative values from the original domain for each bin index
-
-        Returns:
-            np.ndarray: the representatives
-        """
-        return self._representatives
-
-    def get_params(self):
-        """
-        Returns the parameters of the binning
-
-        Returns:
-            dict: the parameters of the binning
-        """
-        return {"bin_ranges": self._bin_ranges.copy()}
-
-
-class EqualWidthBinning(BinningBase):
-    """
-    Implements the equal width binning technique inferred from data
-    """
-
-    def __init__(self, *, n_bins: int, binning_params=None):
-        """
-        Constructor of the equal width binning
-
-        Args:
-            n_bins (int): the number of bins (the actual number will
-                            be this `n_bins + 1` to cover the
-                            latest data point with a bin)
-            binning_params (None/dict): the parameters of the binning
-                                        if it has been already fitted
-        """
-        self._n_bins = n_bins
-        self._binning = None
-        self._lower_bounds = None
-        self._upper_bounds = None
-
-        if binning_params is not None:
-            self._binning = PredefinedBinRangesBinning(**binning_params)
-            self._lower_bounds = self._binning._lower_bounds
-            self._upper_bounds = self._binning._upper_bounds
-
-    @homogenize_input
-    def fit(self, X, y=None, **fit_params) -> EqualWidthBinning:
-        """
-        Fitting to data
-
-        Args:
-            X (np.ndarray): the data to fit to
-
-
-        Returns:
-            self: the fitted binning
-        """
-        x_min = np.min(X)
-        diff = (np.max(X) - x_min) / self._n_bins
-        self._lower_bounds = np.arange(self._n_bins + 1) * diff + x_min
-        self._upper_bounds = np.arange(1, self._n_bins + 2) * diff + x_min
-        bin_ranges = np.vstack([self._lower_bounds, self._upper_bounds]).T
-        self._binning = PredefinedBinRangesBinning(bin_ranges=bin_ranges)
-
-        return self
-
-    @homogenize_input
-    def transform(self, X):
-        """
-        Assign bin indices to the values in `X`
-
-        Args:
-            X (np.ndarray): the values to assign bin indices to
-
-        Returns:
-            np.ndarray: the bin indices
-        """
-        return self._binning.transform(X)
-
-    def lookup_bin_boundaries(self, bin_indices: np.ndarray):
-        """
-        Returns the bin boundaries to the bin indices
-
-        Args:
-            bin_indices (np.ndarray): the bin indices
-
-        Returns:
-            np.ndarray: the bin boundaries
-        """
-        return self._binning.lookup_bin_boundaries(bin_indices)
-
-    def lookup_bin_widths(self, bin_indices: np.ndarray):
-        """
-        Returns the bin widths to bin indices
-
-        Args:
-            bin_indices (np.ndarray): the bin indices
-
-        Returns:
-            np.ndarray: the bin widths
-        """
-        return self._binning.lookup_bin_widths(bin_indices)
-
-    def bin_representatives(self):
-        """
-        Return representative values from the original domain for each bin index
-
-        Returns:
-            np.ndarray: the representatives
-        """
-        return self._binning.bin_representatives()
-
-    def get_params(self):
-        """
-        Returns the parameters of the binning
-
-        Returns:
-            dict: the parameters of the binning
-        """
-        binning_params = None if self._binning is None else self._binning.get_params()
-        return {"n_bins": self._n_bins, "binning_params": binning_params}
-
-
-class EqualFrequencyBinning(BinningBase):
-    """
-    Implements the equal frequency binning
-    """
-
-    def __init__(self, *, n_bins, binning_params=None):
-        """
-        Constructor of the equal frequency binning
-        """
-        self._n_bins = n_bins
-        self._binning = None
-        if binning_params is not None:
-            self._binning = PredefinedBinRangesBinning(**binning_params)
-
-    @homogenize_input
-    def fit(self, X, y=None, **fit_params) -> EqualFrequencyBinning:
-        """
-        Fitting to data
-
-        Args:
-            X (np.ndarray): the data to fit to
-
-        Returns:
-            self: the fitted binning
-        """
-        percentiles = np.linspace(0, 100, self._n_bins)
-
-        bin_boundaries = np.percentile(X, percentiles)
-
-        lower_bounds = bin_boundaries
-        upper_bounds = np.hstack(
-            [
-                bin_boundaries[1:],
-                bin_boundaries[-1] + bin_boundaries[-1] - bin_boundaries[-2],
-            ]
-        )
-        bin_ranges = np.vstack([lower_bounds, upper_bounds]).T
-
-        self._binning = PredefinedBinRangesBinning(bin_ranges=bin_ranges)
-
-    @homogenize_input
-    def transform(self, X):
-        """
-        Assign bin indices to the values in `X`
-
-        Args:
-            X (np.ndarray): the values to assign bin indices to
-
-        Returns:
-            np.ndarray: the bin indices
-        """
-        return self._binning.transform(X)
-
-    def lookup_bin_boundaries(self, bin_indices: np.ndarray):
-        """
-        Returns the bin boundaries to the bin indices
-
-        Args:
-            bin_indices (np.ndarray): the bin indices
-
-        Returns:
-            np.ndarray: the bin boundaries
-        """
-        return self._binning.lookup_bin_boundaries(bin_indices)
-
-    def lookup_bin_widths(self, bin_indices: np.ndarray):
-        """
-        Returns the bin widths to bin indices
-
-        Args:
-            bin_indices (np.ndarray): the bin indices
-
-        Returns:
-            np.ndarray: the bin widths
-        """
-        return self._binning.lookup_bin_widths(bin_indices)
-
-    def bin_representatives(self):
-        """
-        Return representative values from the original domain for each bin index
-
-        Returns:
-            np.ndarray: the representatives
-        """
-        return self._binning.bin_representatives()
-
-    def get_params(self):
-        """
-        Returns the parameters of the binning
-
-        Returns:
-            dict: the parameters of the binning
-        """
-        binning_params = None if self._binning is None else self._binning.get_params()
-        return {"n_bins": self._n_bins, "binning_params": binning_params}
-
-
-class KMeansClusteringBinning(BinningBase):
-    """
-    1D k-means clustering based binning, the bins are defined as the clusters
-    """
-
-    def __init__(self, *, n_bins: int, binning_params=None):
-        """
-        Constructor of the equal width binning
-
-        Args:
-            n_bins (int): the number of bins (the actual number will
-                            be this `n_bins + 1` to cover the
-                            latest data point with a bin)
-            binning_params (None/dict): the parameters of the binning
-                                        if it has been already fitted
-        """
-        self._n_bins = n_bins
-        self._binning = None
-        if binning_params is not None:
-            self._binning = PredefinedBinCentersBinning(**binning_params)
-
-    @homogenize_input
-    def fit(self, X, y=None, **fit_params):
-        """
-        Fitting to data
-
-        Args:
-            X (np.ndarray): the data to fit to
-
-        Returns:
-            self: the fitted binning
-        """
-        _, centroids = kmeans1d.cluster(X, self._n_bins)
-        self._binning = PredefinedBinCentersBinning(bin_centers=centroids)
-        return self
-
-    @homogenize_input
-    def transform(self, X):
-        """
-        Assign bin indices to the values in `X`
-
-        Args:
-            X (np.ndarray): the values to assign bin indices to
-
-        Returns:
-            np.ndarray: the bin indices
-        """
-        return self._binning.transform(X)
-
-    def lookup_bin_boundaries(self, bin_indices: np.ndarray):
-        """
-        Returns the bin boundaries to the bin indices
-
-        Args:
-            bin_indices (np.ndarray): the bin indices
-
-        Returns:
-            np.ndarray: the bin boundaries
-        """
-        return self._binning.lookup_bin_boundaries(bin_indices)
-
-    def lookup_bin_widths(self, bin_indices: np.ndarray):
-        """
-        Returns the bin widths to bin indices
-
-        Args:
-            bin_indices (np.ndarray): the bin indices
-
-        Returns:
-            np.ndarray: the bin widths
-        """
-        return self._binning.lookup_bin_widths(bin_indices)
-
-    def bin_representatives(self):
-        """
-        Return representative values from the original domain for each bin index
-
-        Returns:
-            np.ndarray: the representatives
-        """
-        return self._binning.bin_representatives()
-
-    def get_params(self):
-        """
-        Returns the parameters of the binning
-
-        Returns:
-            dict: the parameters of the binning
-        """
-        binning_params = None if self._binning is None else self._binning.get_params()
-        return {"n_bins": self._n_bins, "binning_params": binning_params}
-
-
-class AdaptiveBinning(BinningBase):
-    def __init__(self, *, binning, value_distance_tolerance, min_weight=0):
-        """
-        Constructor of adaptive binning with adjustable bin ranges according to a weight vector and a weight limit
-
-        Args:
-            binning: the 'base' binning to apply to the values
-            value_distance_tolerance: the maximum applicable value distance by which the bins can be adjusted
-            min_weight: the minimum weight a bin should have. If this is not met for a given bin,
-                                the fit() method will adjust the bin's upper bound and the subsequent bin's lower bound.
-        """
-        if isinstance(binning, tuple):
-            self.binning = instantiate_obj(binning)
-        elif isinstance(binning, BinningBase):
-            self.binning = binning
-        else:
-            self.binning = InferredBinsBinning()
-
-        self.value_distance_tolerance = value_distance_tolerance
-        self.min_weight = min_weight if min_weight is not None else 0
-        self._bin_boundaries = None
-
-    @homogenize_input
-    def fit(self, values, observed_values, weights, bins_below_threshold="keep"):
-        """
-        Fitting to data. If a min_weight is set the bins will be adjusted to include enough weight, starting with the lowest bin.
-        The resulting bins that are still below the min_weight threshold are either kept (default), removed or merged
-        into the previous (lower) bin. Removal can leave "holes" in the binning coverage of the support, this can be mitigated by either
-        merging instead or increasing the value_distance_tolerance in the constructor.
-
-        Args:
-            observed_values (np.array): the value data to fit the binning to
-            weights (np.array): the weight data which are used to adjust the binning
-            bins_below_threshold (str): how to handle bins that after the adjustment
-                                        have weights below the threshold. Only effective if adjustment takes place.
-
-        Returns:
-            self: the fitted binning
-        """
-        self.binning.fit(values)
-        bin_boundaries = self.binning.lookup_bin_boundaries(self.binning.bin_range())
-
-        if self.min_weight > 0 and weights is not None:
-            self._bin_boundaries = self.adjust_bin_boundaries(
-                bin_boundaries, observed_values, weights, bins_below_threshold
-            )
-        else:
-            self._bin_boundaries = bin_boundaries
-
-        return self
-
-    def transform(self, values):
-        """
-        Assign bin indices to the values in `values`.
-
-        Args:
-            values (np.array): the values to assign bin indices to
-
-        Returns:
-            np.array: the bin indices
-        """
-
-        mask = (values[:, None] >= self._bin_boundaries[:, 0]) & (
-            values[:, None] < self._bin_boundaries[:, 1]
-        )
-
-        # TODO what if a value is outside of the bin range - currently they are assigned to the closest bin defined
-        mask_upper = values[:, None] >= self._bin_boundaries[:, 1]
-        mu = np.all(mask_upper, axis=1)
-
-        if np.any(mu):
-            mask[mu, -1] = True
-
-        # the below would make the original behavior explicit
-        # mask_lower = values[:, None] < self._bin_boundaries[:, 0]
-        # ml = np.all(mask_lower, axis=1)
-        # if np.any(ml):
-        #     mask[ml, 0] = True
-
-        return np.argmax(mask, axis=1)
-
-    def inverse_transform(self, bin_indices: np.ndarray):
-        """
-        Transforms bin indices to the original domain. The result contains
-        representative values for the bins, usually the bin centers.
-
-        Args:
-            bin_indices (np.array): the bin index array to invert
-
-        Returns:
-            np.array: the values representatives for the bins
-        """
-        return self._bin_boundaries[bin_indices, 1]
-
-    def lookup_bin_boundaries(self, bin_indices: np.ndarray):
-        """
-        Returns the bin boundaries to the bin indices
-
-        Args:
-            bin_indices (np.array): the bin indices
-
-        Returns:
-            np.array: the bin boundaries
-        """
-        return self._bin_boundaries[bin_indices]
-
-    def bin_representatives(self):
-        """
-        Return representative values from the original domain for each bin index
-
-        Returns:
-            np.array: the representatives
-        """
-        return self._bin_boundaries[:, 1]
-
-    def lookup_bin_representatives(self, values):
-        """
-        For each value return the corresponding bin's representative value (upper limit).
-
-        Args:
-            values (np.array): the array of upper values
-
-        Returns:
-            np.array: the representatives
-        """
-        bin_indices = self.transform(values)
-        return self.inverse_transform(bin_indices)
-
-    @staticmethod
-    def get_weights_by_values(observed_values, weights):
-        """
-        Returns the weights by observed values sorted by the latter.
-
-        Args:
-            observed_values (np.array): the observed value vector
-            weights (np.array): the observed weight vector
-
-        Returns:
-            np.array: the two dimensional array of weights by values
-        """
-        weights_by_values = []
-        for val in np.unique(observed_values):
-            weight = np.sum(weights[observed_values == val])
-            weights_by_values.append([val, weight])
-
-        value_weight = np.array(weights_by_values)
-
-        return value_weight[np.argsort(value_weight[:, 0])]
-
-    def get_closest_available_upper_bound(self, value, values_weights, base_weight):
-        """
-        Return the smallest value with enough cumulative weights.
-
-        Args:
-            value (int): the value the closest to which is being searched for
-            values_weights (np.array): the two dimensional array of weights by values
-
-        Returns:
-            tuple: the closest value to extend to in order to have enough weight
-                    and the new weight
-        """
-
-        applicable_subset = values_weights[
-            (values_weights[:, 0] >= value)
-            & (values_weights[:, 0] - value <= self.value_distance_tolerance)
-        ]
-
-        for r in range(1, applicable_subset.shape[0] + 1):
-            additional_weight = np.sum(applicable_subset[:r, 1])
-            weight = base_weight + additional_weight
-            if weight >= self.min_weight and r < applicable_subset.shape[0]:
-                # we need the value from the next row to get a new open upper bound
-                return applicable_subset[r, 0], weight
-
-        return None, base_weight
-
-    def adjust_bin_boundaries(
-        self, bin_boundaries: np.array, observed_values, weights, bins_below_threshold
-    ):
-        """
-        Adjust bin_boundaries to include the minimum required weight.
-
-        Args:
-            bin_boundaries (np.array): the bin boundaries to be adjusted
-            observed_values (np.array): the array of observations to fit the bin boundaries
-            weights (np.array): the array of weight observations
-            bins_below_threshold (str): how to handle bins that after the adjustment
-                                        have weights below the threshold. It should be
-                                        one of ['keep', 'remove', 'merge'].
-
-        Returns:
-            np.array: the new bin boundaries
-        """
-        # the resulting zero width bins are removed
-        # currently it only considers adjusting to values observed in the data, so it doesn't interpolate
-
-        bins_below_threshold_options = ["keep", "remove", "merge"]
-        if bins_below_threshold not in bins_below_threshold_options:
-            raise ValueError(
-                f"bins_below_threshold=={bins_below_threshold}, it should be one of {bins_below_threshold_options}"
-            )
-
-        values_weights = self.get_weights_by_values(observed_values, weights)
-        updated_bin_boundaries = self.update_bins(
-            values_weights, bin_boundaries, bins_below_threshold
-        )
-
-        return updated_bin_boundaries
-
-    def update_bins(self, values_weights, bin_boundaries, bins_below_threshold):
-        """
-        Calculates the new bin_boundaries.
-
-        Args:
-            bin_boundaries (np.array): the bin boundaries to be adjusted
-            values_weights (np.array): the sum of weights for each value observed in the data
-            bins_below_threshold (str): how to handle bins that after the adjustment
-                                        have weights below the threshold. It should be
-                                        one of ['keep', 'remove', 'merge'].
-
-        Returns:
-            np.array: the new bin boundaries
-        """
-
-        new_bin_boundaries = []
-        bin_weights = []
-        tmp_bin_boundaries = bin_boundaries.copy()
-
-        while 0 < len(tmp_bin_boundaries):
-            current_bin = tmp_bin_boundaries[0].copy()
-
-            if len(tmp_bin_boundaries) > 1:
-                tmp_bin_boundaries = tmp_bin_boundaries[1:]
-            else:
-                tmp_bin_boundaries = np.empty((0, 0))
-
-            lb, ub = current_bin[0], current_bin[1]
-
-            bin_subset = values_weights[
-                (values_weights[:, 0] < ub) & (values_weights[:, 0] >= lb)
-            ]
-            bin_weight = np.sum(bin_subset[:, 1])
-
-            if bin_weight < self.min_weight:
-                closest_value, bin_weight = self.get_closest_available_upper_bound(
-                    ub, values_weights, bin_weight
-                )
-
-                if closest_value is not None:
-                    current_bin = [lb, closest_value]
-                    if len(tmp_bin_boundaries) > 0:
-                        tmp_bin_boundaries = tmp_bin_boundaries[
-                            tmp_bin_boundaries[:, 1] > closest_value
-                        ]
-
-                    if len(tmp_bin_boundaries) > 0:
-                        tmp_bin_boundaries[0, 0] = closest_value
-
-                elif bins_below_threshold == "remove":
-                    current_bin = []
-
-            if len(current_bin) > 0:
-                new_bin_boundaries.append(current_bin)
-                bin_weights.append(bin_weight)
-
-        updated_bin_boundaries = np.array(new_bin_boundaries)
-        bin_weights = np.array(bin_weights)
-
-        bin_widths = updated_bin_boundaries[:, 1] - updated_bin_boundaries[:, 0]
-        updated_bin_boundaries = updated_bin_boundaries[bin_widths > 0]
-        bin_weights = bin_weights[bin_widths > 0]
-
-        if bins_below_threshold == "merge":
-            updated_bin_boundaries = self.merge_bins(
-                updated_bin_boundaries, bin_weights
-            )
-
-        return updated_bin_boundaries
-
-    def merge_bins(self, updated_bin_boundaries, bin_weights):
-        """
-        Merges the bins that don't have enough weight with the bin below that do.
-        The first bin is merged with the next one having enough weight.
-        If none of the bins have enough weight, there will be only one large final bin.
-
-        Args:
-            bin_boundaries (np.array): the bin boundaries to be adjusted
-            bin_weights (np.array): the sum of weights for each bin
-
-        Returns:
-            np.array: the new bin boundaries
-        """
-
-        merged_bin_boundaries = []
-        first_bin_lb = None
-
-        for i, b in enumerate(updated_bin_boundaries):
-            lb, ub = b[0], b[1]
-            bin_weight = bin_weights[i]
-
-            if bin_weight < self.min_weight:
-                if i == 0:
-                    first_bin_lb = lb
-                elif len(merged_bin_boundaries) > 0:
-                    merged_bin_boundaries[-1][1] = ub
-                # if there is only one bin and it has not enough weight
-                if (i == len(updated_bin_boundaries) - 1) and (
-                    len(merged_bin_boundaries) == 0
-                ):
-                    b[0] = first_bin_lb
-                    merged_bin_boundaries.append(b)
-            else:
-                if first_bin_lb is not None:
-                    b[0] = first_bin_lb
-                    first_bin_lb = None
-                merged_bin_boundaries.append(b)
-        updated_bin_boundaries = np.array(merged_bin_boundaries)
-
-<<<<<<< HEAD
-        return updated_bin_boundaries
-
-=======
-        return updated_bin_boundaries
-
-# flake8: noqa
-"""
-This module implements some general purpose binning capabilities.
-"""
-
-# TODO: better interfaces and structure would be desired
-# TODO: possibly the binnings are sklearn Transformers?
-# TODO: own kmeans1d implementation would be great, the kmeans1d package is not a popular one
-# TODO: there might be problems (empty bins) with equal frequency binning if there are many ties
-
-from __future__ import annotations
-
-import abc
-import numpy as np
-import kmeans1d
-
-import importlib
-
-from ._utils import pandizator_decorator_in, pandizator_decorator_inout
-
-#from ..base import instantiate_obj
-
-__all__ = [
-    'BinningBase',
-    'PredefinedBinCentersBinning',
-    'PredefinedBinRangesBinning',
-    'PredefinedDiscreteBinning',
-    'EqualWidthBinning',
-    'EqualFrequencyBinning',
-    'KMeansClusteringBinning',
-    'InferredBinsBinning',
-    'AdaptiveBinning',
-]
-
-
-class BinningBase(abc.ABC):
-    """
-    Base class for binning
-    """
-
-    def fit(self, values) -> BinningBase:
-        """
-        Fitting the binning to values
-
-        Args:
-            values (np.ndarray): the values to fit to
-
-        Returns:
-            self: the fitted object
-        """
-        return self
-
-    @abc.abstractmethod
-    def transform(self, values):
-        """
-        Assign bin indices to the values in `x`
-
-        Args:
-            values (np.ndarray): the values to assign bin indices to
-
-        Returns:
-            np.ndarray: the bin indices
-        """
-
-    @abc.abstractmethod
-    def bin_representatives(self):
-        """
-        Return representative values from the original domain for each bin index
-
-        Returns:
-            np.ndarray: the representative values for the bins
-        """
-
-    def inverse_transform(self, bin_indices: np.ndarray):
-        """
-        Transforms bin indices to the original domain. The result contains
-        representative values for the bins, for example bin centers
-
-        Args:
-            bin_indices (np.ndarray): the bin index array to invert
-
-        Returns:
-            np.ndarray: the representative values for the bins
-        """
-        return self.bin_representatives()[bin_indices]
-
-    @abc.abstractmethod
-    def lookup_bin_widths(self, bin_indices: np.ndarray):
-        """
-        Returns the bin widths to bin indices
-
-        Args:
-            bin_indices (np.ndarray): the bin index array to invert
-
-        Returns:
-            np.ndarray: the bin widths
-        """
-
-    @abc.abstractmethod
-    def lookup_bin_boundaries(self, bin_indices: np.ndarray):
-        """
-        Returns the bin boundaries to the bin indices
-
-        Args:
-            bin_indices (np.ndarray): the bin index array to invert
-
-        Returns:
-            np.ndarray: the bin boundaries
-        """
-
-    def bin_range(self):
-        """
-        Returns the range of bin indices
-
-        Returns:
-            np.ndarray: the range of bin indices
-        """
-        return np.arange(len(self.bin_representatives()))
-
-    @abc.abstractmethod
-    def get_params(self):
-        """
-        Returns the parameters of the binning
-
-        Returns:
-            dict: the parameters of the binning
-        """
-
-    def to_tuple(self):
-        """
-        Transforms the binning into a tuple representation
-
-        Returns:
-            tuple: the tuple representation of the binning
-        """
-        return (self.__class__.__module__, self.__class__.__name__, self.get_params())
-
-
-class InferredBinsBinning(BinningBase):
-    """
-    Binning based on bins inferred from the data
-    """
-
-    def __init__(self, *, bins: np.ndarray | None = None, strict: bool = False):
-        """
-        Constructor of the object
-
-        Args:
-            bins (None/np.ndarray): the bin values
-            strict (bool): if True, out of range values result in a
-                            ValueError during a transform call
-        """
-        self._bins = None
-        self._lower_bounds = None
-        self._upper_bounds = None
-        self._boundaries = None
-        self._widths = None
-        self._strict = strict
-
-        if bins is not None:
-            self._init_internals(bins_sorted=np.unique(bins))
-
-    def _init_internals(self, bins_sorted: np.ndarray):
-        # lower bounds are the representatives
-        self._bins = bins_sorted
-        self._lower_bounds = self._bins.copy()  # andrasva: why copy?
-
-        self._upper_bounds = np.hstack(
-            [
-                self._bins[1:],
-                self._bins[-1]
-                + ((self._bins[-1] - self._bins[-2]) if len(self._bins) > 1 else 1),
-            ]
-        )
-
-        self._boundaries = np.vstack([self._lower_bounds, self._upper_bounds]).T
-
-        # andrasva: could be lifted to BinningBase...
-        self._widths = self._upper_bounds - self._lower_bounds
-
-    @pandizator_decorator_in
-    def fit(self, values) -> InferredBinsBinning:
-        """
-        Fitting to data
-
-        Args:
-            values (np.ndarray): the data to fit to
-
-        Returns:
-            self: the fitted binning
-        """
-        # mutate and return self to allow chain of member function calls
-        self._init_internals(bins_sorted=np.unique(values))
-        return self
-    @pandizator_decorator_in
-    def transform(self, values):
-        """
-        Assign bin indices to the values in `values`
-
-        Args:
-            values (np.ndarray): the values to assign bin indices to
-
-        Returns:
-            np.ndarray: the bin indices
-        """
-        values = np.array(values)
-        lower_values = values[values < self._lower_bounds[0]].tolist()
-        higher_values = values[values >= self._upper_bounds[-1]].tolist()
-        out_of_range_values = lower_values + higher_values
-
-        if self._strict and len(out_of_range_values) > 0:
-            raise ValueError(f'The following value(s) {out_of_range_values} are out of range for the strict binning')
-        
-        mask_matrix = values[:, None] == self._bins
-        indices = np.argmax(mask_matrix, axis=1)
-        mask = np.any(mask_matrix, axis=1)
-        res = np.where(mask, indices, np.searchsorted(self._bins, values) - 1) 
-        
-        return np.maximum(0, res)
-
-    def lookup_bin_widths(self, bin_indices: np.ndarray):
-        """
-        Returns the bin widths to bin indices
-
-        Args:
-            bin_indices (np.ndarray): the bin indices
-
-        Returns:
-            np.ndarray: the bin widths
-        """
-        return self._widths[bin_indices]
-
-    def lookup_bin_boundaries(self, bin_indices: np.ndarray):
-        """
-        Returns the bin boundaries to the bin indices
-
-        Args:
-            bin_indices (np.ndarray): the bin indices
-
-        Returns:
-            np.ndarray: the bin boundaries
-        """
-        return self._boundaries[bin_indices]
-
-    def bin_representatives(self):
-        """
-        Return representative values from the original domain for each bin index
-
-        Returns:
-            np.ndarray: the representatives
-        """
-
-        # same as lower bounds...
-        return self._bins
-
-    def get_params(self):
-        """
-        Returns the parameters of the binning
-
-        Returns:
-            dict: the parameters of the binning
-        """
-        bins = None if self._bins is None else self._bins.copy()
-        return {'bins': bins}
-
-
-class PredefinedDiscreteBinning(BinningBase):
-    """
-   Binning with predefined discrete bins
-   """
- 
-    def __init__(self, *, bins: list[list[int]]):
-        """
-       The expected bin specification is a list of lists encoding
-       the elements of the bins.
- 
-       Args:
-           bins (list[list[int]]): the bin specifications
-       """
- 
-        bin_mins = [np.min(bin) for bin in bins]
-        sorter = np.argsort(bin_mins)
-        self._bins = [bins[idx] for idx in sorter]
- 
-        self._dict = {}
- 
-        for idx, sublist in enumerate(self._bins):
-            for number in sublist:
-                self._dict[number] = idx
- 
-        # number of points in the bins
-        self._widths = np.array([len(bin) for bin in self._bins])
- 
-        lower_bounds = np.array([np.min(bin) for bin in self._bins])  # inclusive
-        upper_bounds = np.array([np.max(bin) for bin in self._bins])  # inclusive
-        self._boundaries = np.vstack([lower_bounds, upper_bounds]).T
- 
-        self._representatives = np.array([np.min(x) for x in self._bins])
- 
-        self._lowest = np.min(self._boundaries)  # inclusive
-
-        self._highest = np.max(self._boundaries)  # inclusive
-        self._decode_func = np.vectorize(lambda x: self._dict.get(x, -1))
- 
-        self._highest = np.max(self._boundaries)  # exclusive
-        self._lookup = np.zeros(int(self._highest - self._lowest + 1))
-
-        for idx, bin in enumerate(self._bins):
-            self._lookup[(np.array(bin) - self._lowest).astype(int)] = idx
-
-        self._lookup = self._lookup.astype(int)
-
-    @pandizator_decorator_in
-
-    def transform(self, values):
-        """
-       Assign bin indices to the values in `values`
- 
-       Args:
-           values (np.ndarray): the values to assign bin indices to
- 
-       Returns:
-           np.ndarray: the bin indices
-       """
-        trans = self._decode_func(values)
-        bad_vals = values[trans == -1]
-        if np.any(trans == -1):
-            raise ValueError(f"Following numbers can not be binned: {bad_vals}")
-        return trans
- 
-    def lookup_bin_widths(self, bin_indices: np.ndarray):
-        """
-       Returns the bin widths to bin indices
- 
-       Args:
-           bin_indices (np.ndarray): the bin indices
- 
-       Returns:
-           np.ndarray: the bin widths
-       """
-        return self._widths[bin_indices]
- 
-    def lookup_bin_boundaries(self, bin_indices: np.ndarray):
-        """
-       Returns the bin boundaries to the bin indices
- 
-       Args:
-           bin_indices (np.ndarray): the bin indices
- 
-       Returns:
-           np.ndarray: the bin boundaries
-       """
-        return self._boundaries[bin_indices]
- 
-    def bin_representatives(self):
-        """
-       Return representative values from the original domain for each bin index
- 
-       Returns:
-           np.ndarray: the representatives
-       """
-        return self._representatives
- 
-    def get_params(self):
-        """
-       Returns the parameters of the binning
- 
-       Returns:
-           dict: the parameters of the binning
-       """
-        return {"bins": self._bins.copy()}
-
-class PredefinedBinCentersBinning(BinningBase):
-    """
-    Predefined bin centers binning
-    """
-
-    def __init__(self, *, bin_centers: np.ndarray):
-        """
-        Constructor of the binning
-
-        Args:
-            bin_centers (np.ndarray): sorted and unique bin centers
-        """
-
-        # self._bin_centers = bin_centers
-        self._bin_centers = np.sort(bin_centers)  # sorting should be done outside
-
-        midpoints = (self._bin_centers[:-1] + self._bin_centers[1:]) / 2.0
-        self._lower_bounds = np.hstack([np.array([-np.inf]), midpoints])
-        self._upper_bounds = np.hstack([midpoints, np.array([np.inf])])
-        self._widths = self._upper_bounds - self._lower_bounds
-
-    @pandizator_decorator_in
-    def transform(self, values):
-        """
-        Assign bin indices to the values in `values`
-
-        Args:
-            values (np.ndarray): the values to assign bin indices to
-
-        Returns:
-            np.ndarray: the bin indices
-        """
-        distances = np.abs(values[:, None] - self._bin_centers)
-        return np.argmin(distances, axis=1)
-
-    def lookup_bin_widths(self, bin_indices: np.ndarray):
-        """
-        Returns the bin widths to bin indices
-
-        Args:
-            bin_indices (np.ndarray): the bin indices
-
-        Returns:
-            np.ndarray: the bin widths
-        """
-        return self._widths[bin_indices]
-
-    def lookup_bin_boundaries(self, bin_indices: np.ndarray):
-        """
-        Returns the bin boundaries to the bin indices
-
-        Args:
-            bin_indices (np.ndarray): the bin indices
-
-        Returns:
-            np.ndarray: the bin boundaries
-        """
-        boundaries = np.vstack([self._lower_bounds, self._upper_bounds]).T
-        return boundaries[bin_indices]
-
-    def bin_representatives(self):
-        """
-        Return representative values from the original domain for each bin index
-
-        Returns:
-            np.ndarray: the representatives
-        """
-        return self._bin_centers
-
-    def get_params(self):
-        """
-        Returns the parameters of the binning
-
-        Returns:
-            dict: the parameters of the binning
-        """
-        return {'bin_centers': self._bin_centers.copy()}
-
-
-class PredefinedBinRangesBinning(BinningBase):
-    """
-    Binning with predefined bin ranges
-    """
-
-    def __init__(self, *, bin_ranges: np.ndarray, strict=False):
-        """
-        Constructor of binning with predefined bin ranges
-
-        Args:
-            bin_ranges (np.ndarray): an iterable defining the ranges of the bins,
-                    each item should contain either one element (to indicate a discrete bin),
-                    or two elements indicating the lower (inclusive) and upper (exclusive)
-                    boundaries of the bin
-            strict (bool): if True, out of range values result in a
-                            ValueError during a transform call
-        """
-        self._bin_ranges = np.array(bin_ranges)
-        self._lower_bounds = np.sort(self._bin_ranges[:, 0])
-        self._upper_bounds = np.sort(self._bin_ranges[:, 1])
-        self._representatives = np.mean(self._bin_ranges, axis=1)
-        self._widths = self._bin_ranges[:, 1] - self._bin_ranges[:, 0]
-        self._strict = strict
-
-    @pandizator_decorator_in
-    def transform(self, values):
-        """
-        Assign bin indices to the values in `values`
-
-        Args:
-            values (np.ndarray): the values to assign bin indices to
-
-        Returns:
-            np.ndarray: the bin indices
-        """
-        values = np.array(values)
-        lower_values = values[values < self._lower_bounds[0]].tolist()
-        higher_values = values[values >= self._upper_bounds[-1]].tolist()
-        out_of_range_values = lower_values + higher_values
-
-        if self._strict and len(out_of_range_values) > 0:
-            raise ValueError(f'The following value(s) {out_of_range_values} are out of range for the strict binning')
-        
-        mask = (values[:, None] >= self._lower_bounds) & (
-            values[:, None] < self._upper_bounds
-        )
-
-        mask_upper = values[:, None] >= self._upper_bounds
-        mu = np.all(mask_upper, axis=1)
-
-        if np.any(mu):
-            mask[mu, -1] = True
-
-        return np.argmax(mask, axis=1)
-
-    def lookup_bin_widths(self, bin_indices: np.ndarray):
-        """
-        Returns the bin widths to bin indices
-
-        Args:
-            bin_indices (np.ndarray): the bin indices
-
-        Returns:
-            np.ndarray: the bin widths
-        """
-        return self._widths[bin_indices]
-
-    def lookup_bin_boundaries(self, bin_indices: np.ndarray):
-        """
-        Returns the bin boundaries to the bin indices
-
-        Args:
-            bin_indices (np.ndarray): the bin indices
-
-        Returns:
-            np.ndarray: the bin boundaries
-        """
-        return self._bin_ranges[bin_indices]
-
-    def bin_representatives(self):
-        """
-        Return representative values from the original domain for each bin index
-
-        Returns:
-            np.ndarray: the representatives
-        """
-        return self._representatives
-
-    def get_params(self):
-        """
-        Returns the parameters of the binning
-
-        Returns:
-            dict: the parameters of the binning
-        """
-        return {'bin_ranges': self._bin_ranges.copy()}
-
-
-class EqualWidthBinning(BinningBase):
-    """
-    Implements the equal width binning technique inferred from data
-    """
-
-    def __init__(self, *, n_bins: int, binning_params=None, strict=False):
-        """
-        Constructor of the equal width binning
-
-        Args:
-            n_bins (int): the number of bins (the actual number will
-                            be this `n_bins + 1` to cover the
-                            latest data point with a bin)
-            binning_params (None/dict): the parameters of the binning
-                                        if it has been already fitted
-            strict (bool): if True, out of range values result in a
-                            ValueError during a transform call
-        """
-
-        self._n_bins = n_bins
-        self._binning = None
-        self._lower_bounds = None
-        self._upper_bounds = None
-        self._strict = strict
-
-        if binning_params is not None:
-            self._binning = PredefinedBinRangesBinning(**binning_params)
-            self._lower_bounds = self._binning._lower_bounds
-            self._upper_bounds = self._binning._upper_bounds
-
-    @pandizator_decorator_in
-    def fit(self, values) -> EqualWidthBinning:
-        """
-        Fitting to data
-
-        Args:
-            values (np.ndarray): the data to fit to
-
-        Returns:
-            self: the fitted binning
-        """
-        x_min = np.min(values)
-        diff = (np.max(values) - x_min) / self._n_bins
-        self._lower_bounds = np.arange(self._n_bins + 1) * diff + x_min
-        self._upper_bounds = np.arange(1, self._n_bins + 2) * diff + x_min
-        bin_ranges = np.vstack([self._lower_bounds, self._upper_bounds]).T
-        self._binning = PredefinedBinRangesBinning(bin_ranges=bin_ranges, strict=self._strict)
-
-        return self
-
-    @pandizator_decorator_in
-    def transform(self, values):
-        """
-        Assign bin indices to the values in `values`
-
-        Args:
-            values (np.ndarray): the values to assign bin indices to
-
-        Returns:
-            np.ndarray: the bin indices
-        """        
-        return self._binning.transform(values)
-
-    def lookup_bin_boundaries(self, bin_indices: np.ndarray):
-        """
-        Returns the bin boundaries to the bin indices
-
-        Args:
-            bin_indices (np.ndarray): the bin indices
-
-        Returns:
-            np.ndarray: the bin boundaries
-        """
-        return self._binning.lookup_bin_boundaries(bin_indices)
-
-    def lookup_bin_widths(self, bin_indices: np.ndarray):
-        """
-        Returns the bin widths to bin indices
-
-        Args:
-            bin_indices (np.ndarray): the bin indices
-
-        Returns:
-            np.ndarray: the bin widths
-        """
-        return self._binning.lookup_bin_widths(bin_indices)
-
-    def bin_representatives(self):
-        """
-        Return representative values from the original domain for each bin index
-
-        Returns:
-            np.ndarray: the representatives
-        """
-        return self._binning.bin_representatives()
-
-    def get_params(self):
-        """
-        Returns the parameters of the binning
-
-        Returns:
-            dict: the parameters of the binning
-        """
-        binning_params = None if self._binning is None else self._binning.get_params()
-        return {'n_bins': self._n_bins, 'binning_params': binning_params}
-
-
-class EqualFrequencyBinning(BinningBase):
-    """
-    Implements the equal frequency binning
-    """
-
-    def __init__(self, *, n_bins, binning_params=None):
-        """
-        Constructor of the equal frequency binning
-        """
-        self._n_bins = n_bins
-        self._binning = None
-        if binning_params is not None:
-            self._binning = PredefinedBinRangesBinning(**binning_params)
-
-    @pandizator_decorator_in
-    def fit(self, values) -> EqualFrequencyBinning:
-        """
-        Fitting to data
-
-        Args:
-            values (np.ndarray): the data to fit to
-
-        Returns:
-            self: the fitted binning
-        """
-        percentiles = np.linspace(0, 100, self._n_bins)
-
-        bin_boundaries = np.percentile(values, percentiles)
-
-        lower_bounds = bin_boundaries
-        upper_bounds = np.hstack(
-            [
-                bin_boundaries[1:],
-                bin_boundaries[-1] + bin_boundaries[-1] - bin_boundaries[-2],
-            ]
-        )
-        bin_ranges = np.vstack([lower_bounds, upper_bounds]).T
-
-        self._binning = PredefinedBinRangesBinning(bin_ranges=bin_ranges)
-
-    @pandizator_decorator_in
-    def transform(self, values):
-        """
-        Assign bin indices to the values in `values`
-
-        Args:
-            values (np.ndarray): the values to assign bin indices to
-
-        Returns:
-            np.ndarray: the bin indices
-        """
-        return self._binning.transform(values)
-
-    def lookup_bin_boundaries(self, bin_indices: np.ndarray):
-        """
-        Returns the bin boundaries to the bin indices
-
-        Args:
-            bin_indices (np.ndarray): the bin indices
-
-        Returns:
-            np.ndarray: the bin boundaries
-        """
-        return self._binning.lookup_bin_boundaries(bin_indices)
-
-    def lookup_bin_widths(self, bin_indices: np.ndarray):
-        """
-        Returns the bin widths to bin indices
-
-        Args:
-            bin_indices (np.ndarray): the bin indices
-
-        Returns:
-            np.ndarray: the bin widths
-        """
-        return self._binning.lookup_bin_widths(bin_indices)
-
-    def bin_representatives(self):
-        """
-        Return representative values from the original domain for each bin index
-
-        Returns:
-            np.ndarray: the representatives
-        """
-        return self._binning.bin_representatives()
-
-    def get_params(self):
-        """
-        Returns the parameters of the binning
-
-        Returns:
-            dict: the parameters of the binning
-        """
-        binning_params = None if self._binning is None else self._binning.get_params()
-        return {'n_bins': self._n_bins, 'binning_params': binning_params}
-
-
-class KMeansClusteringBinning(BinningBase):
-    """
-    1D k-means clustering based binning, the bins are defined as the clusters
-    """
-
-    def __init__(self, *, n_bins: int, binning_params=None):
-        """
-        Constructor of the equal width binning
-
-        Args:
-            n_bins (int): the number of bins (the actual number will
-                            be this `n_bins + 1` to cover the
-                            latest data point with a bin)
-            binning_params (None/dict): the parameters of the binning
-                                        if it has been already fitted
-        """
-        self._n_bins = n_bins
-        self._binning = None
-        if binning_params is not None:
-            self._binning = PredefinedBinCentersBinning(**binning_params)
-
-    @pandizator_decorator_in
-    def fit(self, values):
-        """
-        Fitting to data
-
-        Args:
-            values (np.ndarray): the data to fit to
-
-        Returns:
-            self: the fitted binning
-        """
-        _, centroids = kmeans1d.cluster(values, self._n_bins)
-        self._binning = PredefinedBinCentersBinning(bin_centers=centroids)
-        return self
-
-    @pandizator_decorator_in
-    def transform(self, values):
-        """
-        Assign bin indices to the values in `values`
-
-        Args:
-            values (np.ndarray): the values to assign bin indices to
-
-        Returns:
-            np.ndarray: the bin indices
-        """
-        return self._binning.transform(values)
-
-    def lookup_bin_boundaries(self, bin_indices: np.ndarray):
-        """
-        Returns the bin boundaries to the bin indices
-
-        Args:
-            bin_indices (np.ndarray): the bin indices
-
-        Returns:
-            np.ndarray: the bin boundaries
-        """
-        return self._binning.lookup_bin_boundaries(bin_indices)
-
-    def lookup_bin_widths(self, bin_indices: np.ndarray):
-        """
-        Returns the bin widths to bin indices
-
-        Args:
-            bin_indices (np.ndarray): the bin indices
-
-        Returns:
-            np.ndarray: the bin widths
-        """
-        return self._binning.lookup_bin_widths(bin_indices)
-
-    def bin_representatives(self):
-        """
-        Return representative values from the original domain for each bin index
-
-        Returns:
-            np.ndarray: the representatives
-        """
-        return self._binning.bin_representatives()
-
-    def get_params(self):
-        """
-        Returns the parameters of the binning
-
-        Returns:
-            dict: the parameters of the binning
-        """
-        binning_params = None if self._binning is None else self._binning.get_params()
-        return {'n_bins': self._n_bins, 'binning_params': binning_params}
-
-def instantiate_obj(description):
-    """
-    Instantiates an object from a description
-    Args:
-        description (tuple): (module_name, class_name, params_dict)
-    Returns:
-        obj: the instantiated object
-    """
-
-    module = importlib.import_module(description[0])
-    class_ = getattr(module, description[1])
-    return class_(**description[2])
-
-class AdaptiveBinning:
-    def __init__(self, *, binning, value_distance_tolerance, min_weight=0):
-        """
-        Constructor of adaptive binning with adjustable bin ranges according to a weight vector and a weight limit
-
-        Args:
-            binning: the 'base' binning to apply to the values
-            value_distance_tolerance: the maximum applicable value distance by which the bins can be adjusted
-            min_weight: the minimum weight a bin should have. If this is not met for a given bin,
-                                the fit() method will adjust the bin's upper bound and the subsequent bin's lower bound.
-        """
-
-        """if isinstance(binning, tuple):
-            self.binning = instantiate_obj(binning)
-        elif isinstance(binning, BinningBase):
-            self.binning = binning
-        else:
-            self.binning = InferredBinsBinning()
-        """
-
-        if isinstance(binning, tuple):
-            self.binning = instantiate_obj(binning)
-        elif isinstance(binning, BinningBase):
-            self.binning = binning
-        else:
-            self.binning = InferredBinsBinning()
-
-        self.value_distance_tolerance = value_distance_tolerance
-        self.min_weight = min_weight if min_weight is not None else 0
-        self._bin_boundaries = None
-
-    def fit(self, values, observed_values, weights, bins_below_threshold='keep'):
-        """
-        Fitting to data. If a min_weight is set the bins will be adjusted to include enough weight, starting with the lowest bin.
-        The resulting bins that are still below the min_weight threshold are either kept (default), removed or merged
-        into the previous (lower) bin. Removal can leave "holes" in the binning coverage of the support, this can be mitigated by either
-        merging instead or increasing the value_distance_tolerance in the constructor.
-
-        Args:
-            observed_values (np.array): the value data to fit the binning to
-            weights (np.array): the weight data which are used to adjust the binning
-            bins_below_threshold (str): how to handle bins that after the adjustment
-                                        have weights below the threshold. Only effective if adjustment takes place.
-
-        Returns:
-            self: the fitted binning
-        """
-        self.binning.fit(values)
-        bin_boundaries = self.binning.lookup_bin_boundaries(self.binning.bin_range())
-
-        if self.min_weight > 0 and weights is not None:
-            self._bin_boundaries = self.adjust_bin_boundaries(
-                bin_boundaries, observed_values, weights, bins_below_threshold
-            )
-        else:
-            self._bin_boundaries = bin_boundaries
-
-        return self
-
-    def transform(self, values):
-        """
-        Assign bin indices to the values in `values`.
-
-        Args:
-            values (np.array): the values to assign bin indices to
-
-        Returns:
-            np.array: the bin indices
-        """
-
-        mask = (values[:, None] >= self._bin_boundaries[:, 0]) & (
-            values[:, None] < self._bin_boundaries[:, 1]
-        )
-
-        # TODO what if a value is outside of the bin range - currently they are assigned to the closest bin defined
-        mask_upper = values[:, None] >= self._bin_boundaries[:, 1]
-        mu = np.all(mask_upper, axis=1)
-
-        if np.any(mu):
-            mask[mu, -1] = True
-
-        # the below would make the original behavior explicit
-        # mask_lower = values[:, None] < self._bin_boundaries[:, 0]
-        # ml = np.all(mask_lower, axis=1)
-        # if np.any(ml):
-        #     mask[ml, 0] = True
-
-        return np.argmax(mask, axis=1)
-
-    def inverse_transform(self, bin_indices: np.ndarray):
-        """
-        Transforms bin indices to the original domain. The result contains
-        representative values for the bins, usually the bin centers.
-
-        Args:
-            bin_indices (np.array): the bin index array to invert
-
-        Returns:
-            np.array: the values representatives for the bins
-        """
-        return self._bin_boundaries[bin_indices, 1]
-
-    def lookup_bin_boundaries(self, bin_indices: np.ndarray):
-        """
-        Returns the bin boundaries to the bin indices
-
-        Args:
-            bin_indices (np.array): the bin indices
-
-        Returns:
-            np.array: the bin boundaries
-        """
-        return self._bin_boundaries[bin_indices]
-
-    def bin_representatives(self):
-        """
-        Return representative values from the original domain for each bin index
-
-        Returns:
-            np.array: the representatives
-        """
-        return self._bin_boundaries[:, 1]
-
-    def lookup_bin_representatives(self, values):
-        """
-        For each value return the corresponding bin's representative value (upper limit).
-
-        Args:
-            values (np.array): the array of upper values
-
-        Returns:
-            np.array: the representatives
-        """
-        bin_indices = self.transform(values)
-        return self.inverse_transform(bin_indices)
-
-    @staticmethod
-    def get_weights_by_values(observed_values, weights):
-        '''
-        Returns the weights by observed values sorted by the latter.
-
-        Args:
-            observed_values (np.array): the observed value vector
-            weights (np.array): the observed weight vector
-
-        Returns:
-            np.array: the two dimensional array of weights by values
-        '''
-        weights_by_values = []
-        for val in np.unique(observed_values):
-            weight = np.sum(weights[observed_values == val])
-            weights_by_values.append([val, weight])
-
-        value_weight = np.array(weights_by_values)
-
-        return value_weight[np.argsort(value_weight[:, 0])]
-
-    def get_closest_available_upper_bound(self, value, values_weights, base_weight):
-        """
-        Return the smallest value with enough cumulative weights.
-
-        Args:
-            value (int): the value the closest to which is being searched for
-            values_weights (np.array): the two dimensional array of weights by values
-
-        Returns:
-            tuple: the closest value to extend to in order to have enough weight
-                    and the new weight
-        """
-
-        applicable_subset = values_weights[
-            (values_weights[:, 0] >= value)
-            & (values_weights[:, 0] - value <= self.value_distance_tolerance)
-        ]
-
-        for r in range(1, applicable_subset.shape[0] + 1):
-            additional_weight = np.sum(applicable_subset[:r, 1])
-            weight = base_weight + additional_weight
-            if weight >= self.min_weight and r < applicable_subset.shape[0]:
-                # we need the value from the next row to get a new open upper bound
-                return applicable_subset[r, 0], weight
-
-        return None, base_weight
-
-    def adjust_bin_boundaries(
-        self, bin_boundaries: np.array, observed_values, weights, bins_below_threshold
-    ):
-        """
-        Adjust bin_boundaries to include the minimum required weight.
-
-        Args:
-            bin_boundaries (np.array): the bin boundaries to be adjusted
-            observed_values (np.array): the array of observations to fit the bin boundaries
-            weights (np.array): the array of weight observations
-            bins_below_threshold (str): how to handle bins that after the adjustment
-                                        have weights below the threshold. It should be
-                                        one of ['keep', 'remove', 'merge'].
-
-        Returns:
-            np.array: the new bin boundaries
-        """
-        # the resulting zero width bins are removed
-        # currently it only considers adjusting to values observed in the data, so it doesn't interpolate
-
-        bins_below_threshold_options = ['keep', 'remove', 'merge']
-        if bins_below_threshold not in bins_below_threshold_options:
-            raise ValueError(
-                f'bins_below_threshold=={bins_below_threshold}, it should be one of {bins_below_threshold_options}'
-            )
-
-        values_weights = self.get_weights_by_values(observed_values, weights)
-        updated_bin_boundaries = self.update_bins(
-            values_weights, bin_boundaries, bins_below_threshold
-        )
-
-        return updated_bin_boundaries
-
-    def update_bins(self, values_weights, bin_boundaries, bins_below_threshold):
-        """
-        Calculates the new bin_boundaries.
-
-        Args:
-            bin_boundaries (np.array): the bin boundaries to be adjusted
-            values_weights (np.array): the sum of weights for each value observed in the data
-            bins_below_threshold (str): how to handle bins that after the adjustment
-                                        have weights below the threshold. It should be
-                                        one of ['keep', 'remove', 'merge'].
-
-        Returns:
-            np.array: the new bin boundaries
-        """
-
-        new_bin_boundaries = []
-        bin_weights = []
-        tmp_bin_boundaries = bin_boundaries.copy()
-
-        while 0 < len(tmp_bin_boundaries):
-            current_bin = tmp_bin_boundaries[0].copy()
-
-            if len(tmp_bin_boundaries) > 1:
-                tmp_bin_boundaries = tmp_bin_boundaries[1:]
-            else:
-                tmp_bin_boundaries = np.empty((0, 0))
-
-            lb, ub = current_bin[0], current_bin[1]
-
-            bin_subset = values_weights[
-                (values_weights[:, 0] < ub) & (values_weights[:, 0] >= lb)
-            ]
-            bin_weight = np.sum(bin_subset[:, 1])
-
-            if bin_weight < self.min_weight:
-                closest_value, bin_weight = self.get_closest_available_upper_bound(
-                    ub, values_weights, bin_weight
-                )
-
-                if closest_value is not None:
-                    current_bin = [lb, closest_value]
-                    if len(tmp_bin_boundaries) > 0:
-                        tmp_bin_boundaries = tmp_bin_boundaries[
-                            tmp_bin_boundaries[:, 1] > closest_value
-                        ]
-
-                    if len(tmp_bin_boundaries) > 0:
-                        tmp_bin_boundaries[0, 0] = closest_value
-
-                elif bins_below_threshold == 'remove':
-                    current_bin = []
-
-            if len(current_bin) > 0:
-                new_bin_boundaries.append(current_bin)
-                bin_weights.append(bin_weight)
-
-        updated_bin_boundaries = np.array(new_bin_boundaries)
-        bin_weights = np.array(bin_weights)
-
-        bin_widths = updated_bin_boundaries[:, 1] - updated_bin_boundaries[:, 0]
-        updated_bin_boundaries = updated_bin_boundaries[bin_widths > 0]
-        bin_weights = bin_weights[bin_widths > 0]
-
-        if bins_below_threshold == 'merge':
-            updated_bin_boundaries = self.merge_bins(
-                updated_bin_boundaries, bin_weights
-            )
-
-        return updated_bin_boundaries
-
-    def merge_bins(self, updated_bin_boundaries, bin_weights):
-        """
-        Merges the bins that don't have enough weight with the bin below that do.
-        The first bin is merged with the next one having enough weight.
-        If none of the bins have enough weight, there will be only one large final bin.
-
-        Args:
-            bin_boundaries (np.array): the bin boundaries to be adjusted
-            bin_weights (np.array): the sum of weights for each bin
-
-        Returns:
-            np.array: the new bin boundaries
-        """
-
-        merged_bin_boundaries = []
-        first_bin_lb = None
-
-        for i, b in enumerate(updated_bin_boundaries):
-            lb, ub = b[0], b[1]
-            bin_weight = bin_weights[i]
-
-            if bin_weight < self.min_weight:
-                if i == 0:
-                    first_bin_lb = lb
-                elif len(merged_bin_boundaries) > 0:
-                    merged_bin_boundaries[-1][1] = ub
-                # if there is only one bin and it has not enough weight
-                if (i == len(updated_bin_boundaries) - 1) and (
-                    len(merged_bin_boundaries) == 0
-                ):
-                    b[0] = first_bin_lb
-                    merged_bin_boundaries.append(b)
-            else:
-                if first_bin_lb is not None:
-                    b[0] = first_bin_lb
-                    first_bin_lb = None
-                merged_bin_boundaries.append(b)
-        updated_bin_boundaries = np.array(merged_bin_boundaries)
-
-        return updated_bin_boundaries
-
-
->>>>>>> 813508df
+
+# flake8: noqa
+"""
+This module implements some general purpose binning capabilities.
+"""
+
+# TODO: better interfaces and structure would be desired
+# TODO: possibly the binnings are sklearn Transformers?
+# TODO: own kmeans1d implementation would be great, the kmeans1d package is not a popular one
+# TODO: there might be problems (empty bins) with equal frequency binning if there are many ties
+
+from __future__ import annotations
+
+import abc
+import numpy as np
+import pandas as pd
+import importlib
+import kmeans1d
+from ._utils import homogenize_input
+from sklearn.base import TransformerMixin, BaseEstimator
+# from ..base import instantiate_obj
+
+__all__ = [
+    "BinningBase",
+    "PredefinedBinCentersBinning",
+    "PredefinedBinRangesBinning",
+    "PredefinedDiscreteBinning",
+    "EqualWidthBinning",
+    "EqualFrequencyBinning",
+    "KMeansClusteringBinning",
+    "InferredBinsBinning",
+    "AdaptiveBinning",
+]
+
+
+def instantiate_obj(description):
+    """
+    Instantiates an object from a description
+    Args:
+        description (tuple): (module_name, class_name, params_dict)
+    Returns:
+        obj: the instantiated object
+    """
+
+    module = importlib.import_module(description[0])
+    class_ = getattr(module, description[1])
+    return class_(**description[2])
+
+
+class BinningBase(TransformerMixin, BaseEstimator, abc.ABC):
+    """
+    Base class for binning
+    """
+
+    def fit(self, X, y=None, **fit_params) -> BinningBase:
+        """
+        Fitting the binning to values
+
+        Args:
+            X (np.ndarray): the values to fit to
+
+        Returns:
+            self: the fitted object
+        """
+        return self
+
+    @abc.abstractmethod
+    def transform(self, X):
+        """
+        Assign bin indices to the values in `X`
+
+        Args:
+            X (np.ndarray): the values to assign bin indices to
+
+        Returns:
+            np.ndarray: the bin indices
+        """
+
+    @abc.abstractmethod
+    def bin_representatives(self):
+        """
+        Return representative values from the original domain for each bin index
+
+        Returns:
+            np.ndarray: the representative values for the bins
+        """
+
+    def inverse_transform(self, bin_indices: np.ndarray):
+        """
+        Transforms bin indices to the original domain. The result contains
+        representative values for the bins, for example bin centers
+
+        Args:
+            bin_indices (np.ndarray): the bin index array to invert
+
+        Returns:
+            np.ndarray: the representative values for the bins
+        """
+        return self.bin_representatives()[bin_indices]
+
+    @abc.abstractmethod
+    def lookup_bin_widths(self, bin_indices: np.ndarray):
+        """
+        Returns the bin widths to bin indices
+
+        Args:
+            bin_indices (np.ndarray): the bin index array to invert
+
+        Returns:
+            np.ndarray: the bin widths
+        """
+
+    @abc.abstractmethod
+    def lookup_bin_boundaries(self, bin_indices: np.ndarray):
+        """
+        Returns the bin boundaries to the bin indices
+
+        Args:
+            bin_indices (np.ndarray): the bin index array to invert
+
+        Returns:
+            np.ndarray: the bin boundaries
+        """
+
+    def bin_range(self):
+        """
+        Returns the range of bin indices
+
+        Returns:
+            np.ndarray: the range of bin indices
+        """
+        return np.arange(len(self.bin_representatives()))
+
+    @abc.abstractmethod
+    def get_params(self):
+        """
+        Returns the parameters of the binning
+
+        Returns:
+            dict: the parameters of the binning
+        """
+
+    def to_tuple(self):
+        """
+        Transforms the binning into a tuple representation
+
+        Returns:
+            tuple: the tuple representation of the binning
+        """
+        return (self.__class__.__module__, self.__class__.__name__, self.get_params())
+
+
+class InferredBinsBinning(BinningBase):
+    """
+    Binning based on bins inferred from the data
+    """
+
+    def __init__(self, *, bins: np.ndarray | None = None):
+        """
+        Constructor of the object
+
+        Args:
+            bins (None/np.ndarray): the bin values
+        """
+        self._bins = None
+        self._lower_bounds = None
+        self._upper_bounds = None
+        self._boundaries = None
+        self._widths = None
+
+        if bins is not None:
+            self._init_internals(bins_sorted=np.unique(bins))
+
+    def _init_internals(self, bins_sorted: np.ndarray):
+        # lower bounds are the representatives
+        self._bins = bins_sorted
+        self._lower_bounds = self._bins.copy()  # andrasva: why copy?
+
+        self._upper_bounds = np.hstack(
+            [
+                self._bins[1:],
+                self._bins[-1]
+                + ((self._bins[-1] - self._bins[-2]) if len(self._bins) > 1 else 1),
+            ]
+        )
+
+        self._boundaries = np.vstack([self._lower_bounds, self._upper_bounds]).T
+
+        # andrasva: could be lifted to BinningBase...
+        self._widths = self._upper_bounds - self._lower_bounds
+
+    @homogenize_input
+    def fit(self, X, y=None, **fit_params) -> InferredBinsBinning:
+        """
+        Fitting to data
+
+        Args:
+            X (np.ndarray): the data to fit to
+
+        Returns:
+            self: the fitted binning
+        """
+        # mutate and return self to allow chain of member function calls
+        self._init_internals(bins_sorted=np.unique(X))
+        return self
+
+    @homogenize_input
+    def transform(self, X):
+        """
+        Assign bin indices to the values in `X`
+
+        Args:
+            X (np.ndarray): the values to assign bin indices to
+
+        Returns:
+            np.ndarray: the bin indices
+        """
+        return np.searchsorted(self._bins, X)
+
+    def lookup_bin_widths(self, bin_indices: np.ndarray):
+        """
+        Returns the bin widths to bin indices
+
+        Args:
+            bin_indices (np.ndarray): the bin indices
+
+        Returns:
+            np.ndarray: the bin widths
+        """
+        return self._widths[bin_indices]
+
+    def lookup_bin_boundaries(self, bin_indices: np.ndarray):
+        """
+        Returns the bin boundaries to the bin indices
+
+        Args:
+            bin_indices (np.ndarray): the bin indices
+
+        Returns:
+            np.ndarray: the bin boundaries
+        """
+        return self._boundaries[bin_indices]
+
+    def bin_representatives(self):
+        """
+        Return representative values from the original domain for each bin index
+
+        Returns:
+            np.ndarray: the representatives
+        """
+
+        # same as lower bounds...
+        return self._bins
+
+    def get_params(self):
+        """
+        Returns the parameters of the binning
+
+        Returns:
+            dict: the parameters of the binning
+        """
+        bins = None if self._bins is None else self._bins.copy()
+        return {"bins": bins}
+
+
+class PredefinedDiscreteBinning(BinningBase):
+    """
+    Binning with predefined discrete bins
+    """
+
+    def __init__(self, *, bins: list[list[int]]):
+        """
+        The expected bin specification is a list of lists encoding
+        the elements of the bins.
+
+        Args:
+            bins (list[list[int]]): the bin specifications
+        """
+        bin_mins = [np.min(bin) for bin in bins]
+        sorter = np.argsort(bin_mins)
+        self._bins = [bins[idx] for idx in sorter]
+
+        # number of points in the bins
+        self._widths = np.array([len(bin) for bin in self._bins])
+
+        lower_bounds = np.array([np.min(bin) for bin in self._bins])  # inclusive
+        upper_bounds = np.array([np.max(bin) + 1 for bin in self._bins])  # exclusive
+        self._boundaries = np.vstack([lower_bounds, upper_bounds]).T
+
+        self._representatives = np.mean(self._boundaries - 1, axis=1)
+        self._representatives = np.ceil(self._representatives).astype(int)
+
+        self._lowest = np.min(self._boundaries)  # inclusive
+        self._highest = np.max(self._boundaries)  # exclusive
+        self._lookup = np.zeros(int(self._highest - self._lowest + 1))
+
+        for idx, bin in enumerate(self._bins):
+            self._lookup[(np.array(bin) - self._lowest).astype(int)] = idx
+
+        self._lookup = self._lookup.astype(int)
+
+    @homogenize_input
+    def transform(self, X):
+        """
+        Assign bin indices to the values in `X`
+
+        Args:
+            X (np.ndarray): the values to assign bin indices to
+
+        Returns:
+            np.ndarray: the bin indices
+        """
+        return self._lookup[(X - self._lowest).astype(int)]
+
+    def lookup_bin_widths(self, bin_indices: np.ndarray):
+        """
+        Returns the bin widths to bin indices
+
+        Args:
+            bin_indices (np.ndarray): the bin indices
+
+        Returns:
+            np.ndarray: the bin widths
+        """
+        return self._widths[bin_indices]
+
+    def lookup_bin_boundaries(self, bin_indices: np.ndarray):
+        """
+        Returns the bin boundaries to the bin indices
+
+        Args:
+            bin_indices (np.ndarray): the bin indices
+
+        Returns:
+            np.ndarray: the bin boundaries
+        """
+        return self._boundaries[bin_indices]
+
+    def bin_representatives(self):
+        """
+        Return representative values from the original domain for each bin index
+
+        Returns:
+            np.ndarray: the representatives
+        """
+        return self._representatives
+
+    def get_params(self):
+        """
+        Returns the parameters of the binning
+
+        Returns:
+            dict: the parameters of the binning
+        """
+        return {"bins": self._bins.copy()}
+
+
+class PredefinedBinCentersBinning(BinningBase):
+    """
+    Predefined bin centers binning
+    """
+
+    def __init__(self, *, bin_centers: np.ndarray):
+        """
+        Constructor of the binning
+
+        Args:
+            bin_centers (np.ndarray): sorted and unique bin centers
+        """
+
+        # self._bin_centers = bin_centers
+        self._bin_centers = np.sort(bin_centers)  # sorting should be done outside
+
+        midpoints = (self._bin_centers[:-1] + self._bin_centers[1:]) / 2.0
+        self._lower_bounds = np.hstack([np.array([-np.inf]), midpoints])
+        self._upper_bounds = np.hstack([midpoints, np.array([np.inf])])
+        self._widths = self._upper_bounds - self._lower_bounds
+
+    @homogenize_input
+    def transform(self, X):
+        """
+        Assign bin indices to the values in `X`
+
+        Args:
+            X (np.ndarray): the values to assign bin indices to
+
+        Returns:
+            np.ndarray: the bin indices
+        """
+        distances = np.abs(X[:, None] - self._bin_centers)
+        return np.argmin(distances, axis=1)
+
+    def lookup_bin_widths(self, bin_indices: np.ndarray):
+        """
+        Returns the bin widths to bin indices
+
+        Args:
+            bin_indices (np.ndarray): the bin indices
+
+        Returns:
+            np.ndarray: the bin widths
+        """
+        return self._widths[bin_indices]
+
+    def lookup_bin_boundaries(self, bin_indices: np.ndarray):
+        """
+        Returns the bin boundaries to the bin indices
+
+        Args:
+            bin_indices (np.ndarray): the bin indices
+
+        Returns:
+            np.ndarray: the bin boundaries
+        """
+        boundaries = np.vstack([self._lower_bounds, self._upper_bounds]).T
+        return boundaries[bin_indices]
+
+    def bin_representatives(self):
+        """
+        Return representative values from the original domain for each bin index
+
+        Returns:
+            np.ndarray: the representatives
+        """
+        return self._bin_centers
+
+    def get_params(self):
+        """
+        Returns the parameters of the binning
+
+        Returns:
+            dict: the parameters of the binning
+        """
+        return {"bin_centers": self._bin_centers.copy()}
+
+
+class PredefinedBinRangesBinning(BinningBase):
+    """
+    Binning with predefined bin ranges
+    """
+
+    def __init__(self, *, bin_ranges: np.ndarray):
+        """
+        Constructor of binning with predefined bin ranges
+
+        Args:
+            bin_ranges (np.ndarray): an iterable defining the ranges of the bins,
+                    each item should contain either one element (to indicate a discrete bin),
+                    or two elements indicating the lower (inclusive) and upper (exclusive)
+                    boundaries of the bin
+        """
+        self._bin_ranges = np.array(bin_ranges)
+        self._lower_bounds = np.sort(self._bin_ranges[:, 0])
+        self._upper_bounds = np.sort(self._bin_ranges[:, 1])
+        self._representatives = np.mean(self._bin_ranges, axis=1)
+        self._widths = self._bin_ranges[:, 1] - self._bin_ranges[:, 0]
+
+    @homogenize_input
+    def transform(self, X):
+        """
+        Assign bin indices to the values in `X`
+
+        Args:
+            X (np.ndarray): the values to assign bin indices to
+
+        Returns:
+            np.ndarray: the bin indices
+        """
+        mask = (X[:, None] >= self._lower_bounds) & (X[:, None] < self._upper_bounds)
+
+        mask_upper = X[:, None] >= self._upper_bounds
+        mu = np.all(mask_upper, axis=1)
+
+        if np.any(mu):
+            mask[mu, -1] = True
+
+        return np.argmax(mask, axis=1)
+
+    def lookup_bin_widths(self, bin_indices: np.ndarray):
+        """
+        Returns the bin widths to bin indices
+
+        Args:
+            bin_indices (np.ndarray): the bin indices
+
+        Returns:
+            np.ndarray: the bin widths
+        """
+        return self._widths[bin_indices]
+
+    def lookup_bin_boundaries(self, bin_indices: np.ndarray):
+        """
+        Returns the bin boundaries to the bin indices
+
+        Args:
+            bin_indices (np.ndarray): the bin indices
+
+        Returns:
+            np.ndarray: the bin boundaries
+        """
+        return self._bin_ranges[bin_indices]
+
+    def bin_representatives(self):
+        """
+        Return representative values from the original domain for each bin index
+
+        Returns:
+            np.ndarray: the representatives
+        """
+        return self._representatives
+
+    def get_params(self):
+        """
+        Returns the parameters of the binning
+
+        Returns:
+            dict: the parameters of the binning
+        """
+        return {"bin_ranges": self._bin_ranges.copy()}
+
+
+class EqualWidthBinning(BinningBase):
+    """
+    Implements the equal width binning technique inferred from data
+    """
+
+    def __init__(self, *, n_bins: int, binning_params=None):
+        """
+        Constructor of the equal width binning
+
+        Args:
+            n_bins (int): the number of bins (the actual number will
+                            be this `n_bins + 1` to cover the
+                            latest data point with a bin)
+            binning_params (None/dict): the parameters of the binning
+                                        if it has been already fitted
+        """
+        self._n_bins = n_bins
+        self._binning = None
+        self._lower_bounds = None
+        self._upper_bounds = None
+
+        if binning_params is not None:
+            self._binning = PredefinedBinRangesBinning(**binning_params)
+            self._lower_bounds = self._binning._lower_bounds
+            self._upper_bounds = self._binning._upper_bounds
+
+    @homogenize_input
+    def fit(self, X, y=None, **fit_params) -> EqualWidthBinning:
+        """
+        Fitting to data
+
+        Args:
+            X (np.ndarray): the data to fit to
+
+
+        Returns:
+            self: the fitted binning
+        """
+        x_min = np.min(X)
+        diff = (np.max(X) - x_min) / self._n_bins
+        self._lower_bounds = np.arange(self._n_bins + 1) * diff + x_min
+        self._upper_bounds = np.arange(1, self._n_bins + 2) * diff + x_min
+        bin_ranges = np.vstack([self._lower_bounds, self._upper_bounds]).T
+        self._binning = PredefinedBinRangesBinning(bin_ranges=bin_ranges)
+
+        return self
+
+    @homogenize_input
+    def transform(self, X):
+        """
+        Assign bin indices to the values in `X`
+
+        Args:
+            X (np.ndarray): the values to assign bin indices to
+
+        Returns:
+            np.ndarray: the bin indices
+        """
+        return self._binning.transform(X)
+
+    def lookup_bin_boundaries(self, bin_indices: np.ndarray):
+        """
+        Returns the bin boundaries to the bin indices
+
+        Args:
+            bin_indices (np.ndarray): the bin indices
+
+        Returns:
+            np.ndarray: the bin boundaries
+        """
+        return self._binning.lookup_bin_boundaries(bin_indices)
+
+    def lookup_bin_widths(self, bin_indices: np.ndarray):
+        """
+        Returns the bin widths to bin indices
+
+        Args:
+            bin_indices (np.ndarray): the bin indices
+
+        Returns:
+            np.ndarray: the bin widths
+        """
+        return self._binning.lookup_bin_widths(bin_indices)
+
+    def bin_representatives(self):
+        """
+        Return representative values from the original domain for each bin index
+
+        Returns:
+            np.ndarray: the representatives
+        """
+        return self._binning.bin_representatives()
+
+    def get_params(self):
+        """
+        Returns the parameters of the binning
+
+        Returns:
+            dict: the parameters of the binning
+        """
+        binning_params = None if self._binning is None else self._binning.get_params()
+        return {"n_bins": self._n_bins, "binning_params": binning_params}
+
+
+class EqualFrequencyBinning(BinningBase):
+    """
+    Implements the equal frequency binning
+    """
+
+    def __init__(self, *, n_bins, binning_params=None):
+        """
+        Constructor of the equal frequency binning
+        """
+        self._n_bins = n_bins
+        self._binning = None
+        if binning_params is not None:
+            self._binning = PredefinedBinRangesBinning(**binning_params)
+
+    @homogenize_input
+    def fit(self, X, y=None, **fit_params) -> EqualFrequencyBinning:
+        """
+        Fitting to data
+
+        Args:
+            X (np.ndarray): the data to fit to
+
+        Returns:
+            self: the fitted binning
+        """
+        percentiles = np.linspace(0, 100, self._n_bins)
+
+        bin_boundaries = np.percentile(X, percentiles)
+
+        lower_bounds = bin_boundaries
+        upper_bounds = np.hstack(
+            [
+                bin_boundaries[1:],
+                bin_boundaries[-1] + bin_boundaries[-1] - bin_boundaries[-2],
+            ]
+        )
+        bin_ranges = np.vstack([lower_bounds, upper_bounds]).T
+
+        self._binning = PredefinedBinRangesBinning(bin_ranges=bin_ranges)
+
+    @homogenize_input
+    def transform(self, X):
+        """
+        Assign bin indices to the values in `X`
+
+        Args:
+            X (np.ndarray): the values to assign bin indices to
+
+        Returns:
+            np.ndarray: the bin indices
+        """
+        return self._binning.transform(X)
+
+    def lookup_bin_boundaries(self, bin_indices: np.ndarray):
+        """
+        Returns the bin boundaries to the bin indices
+
+        Args:
+            bin_indices (np.ndarray): the bin indices
+
+        Returns:
+            np.ndarray: the bin boundaries
+        """
+        return self._binning.lookup_bin_boundaries(bin_indices)
+
+    def lookup_bin_widths(self, bin_indices: np.ndarray):
+        """
+        Returns the bin widths to bin indices
+
+        Args:
+            bin_indices (np.ndarray): the bin indices
+
+        Returns:
+            np.ndarray: the bin widths
+        """
+        return self._binning.lookup_bin_widths(bin_indices)
+
+    def bin_representatives(self):
+        """
+        Return representative values from the original domain for each bin index
+
+        Returns:
+            np.ndarray: the representatives
+        """
+        return self._binning.bin_representatives()
+
+    def get_params(self):
+        """
+        Returns the parameters of the binning
+
+        Returns:
+            dict: the parameters of the binning
+        """
+        binning_params = None if self._binning is None else self._binning.get_params()
+        return {"n_bins": self._n_bins, "binning_params": binning_params}
+
+
+class KMeansClusteringBinning(BinningBase):
+    """
+    1D k-means clustering based binning, the bins are defined as the clusters
+    """
+
+    def __init__(self, *, n_bins: int, binning_params=None):
+        """
+        Constructor of the equal width binning
+
+        Args:
+            n_bins (int): the number of bins (the actual number will
+                            be this `n_bins + 1` to cover the
+                            latest data point with a bin)
+            binning_params (None/dict): the parameters of the binning
+                                        if it has been already fitted
+        """
+        self._n_bins = n_bins
+        self._binning = None
+        if binning_params is not None:
+            self._binning = PredefinedBinCentersBinning(**binning_params)
+
+    @homogenize_input
+    def fit(self, X, y=None, **fit_params):
+        """
+        Fitting to data
+
+        Args:
+            X (np.ndarray): the data to fit to
+
+        Returns:
+            self: the fitted binning
+        """
+        _, centroids = kmeans1d.cluster(X, self._n_bins)
+        self._binning = PredefinedBinCentersBinning(bin_centers=centroids)
+        return self
+
+    @homogenize_input
+    def transform(self, X):
+        """
+        Assign bin indices to the values in `X`
+
+        Args:
+            X (np.ndarray): the values to assign bin indices to
+
+        Returns:
+            np.ndarray: the bin indices
+        """
+        return self._binning.transform(X)
+
+    def lookup_bin_boundaries(self, bin_indices: np.ndarray):
+        """
+        Returns the bin boundaries to the bin indices
+
+        Args:
+            bin_indices (np.ndarray): the bin indices
+
+        Returns:
+            np.ndarray: the bin boundaries
+        """
+        return self._binning.lookup_bin_boundaries(bin_indices)
+
+    def lookup_bin_widths(self, bin_indices: np.ndarray):
+        """
+        Returns the bin widths to bin indices
+
+        Args:
+            bin_indices (np.ndarray): the bin indices
+
+        Returns:
+            np.ndarray: the bin widths
+        """
+        return self._binning.lookup_bin_widths(bin_indices)
+
+    def bin_representatives(self):
+        """
+        Return representative values from the original domain for each bin index
+
+        Returns:
+            np.ndarray: the representatives
+        """
+        return self._binning.bin_representatives()
+
+    def get_params(self):
+        """
+        Returns the parameters of the binning
+
+        Returns:
+            dict: the parameters of the binning
+        """
+        binning_params = None if self._binning is None else self._binning.get_params()
+        return {"n_bins": self._n_bins, "binning_params": binning_params}
+
+
+class AdaptiveBinning(BinningBase):
+    def __init__(self, *, binning, value_distance_tolerance, min_weight=0):
+        """
+        Constructor of adaptive binning with adjustable bin ranges according to a weight vector and a weight limit
+
+        Args:
+            binning: the 'base' binning to apply to the values
+            value_distance_tolerance: the maximum applicable value distance by which the bins can be adjusted
+            min_weight: the minimum weight a bin should have. If this is not met for a given bin,
+                                the fit() method will adjust the bin's upper bound and the subsequent bin's lower bound.
+        """
+        if isinstance(binning, tuple):
+            self.binning = instantiate_obj(binning)
+        elif isinstance(binning, BinningBase):
+            self.binning = binning
+        else:
+            self.binning = InferredBinsBinning()
+
+        self.value_distance_tolerance = value_distance_tolerance
+        self.min_weight = min_weight if min_weight is not None else 0
+        self._bin_boundaries = None
+
+    @homogenize_input
+    def fit(self, values, observed_values, weights, bins_below_threshold="keep"):
+        """
+        Fitting to data. If a min_weight is set the bins will be adjusted to include enough weight, starting with the lowest bin.
+        The resulting bins that are still below the min_weight threshold are either kept (default), removed or merged
+        into the previous (lower) bin. Removal can leave "holes" in the binning coverage of the support, this can be mitigated by either
+        merging instead or increasing the value_distance_tolerance in the constructor.
+
+        Args:
+            observed_values (np.array): the value data to fit the binning to
+            weights (np.array): the weight data which are used to adjust the binning
+            bins_below_threshold (str): how to handle bins that after the adjustment
+                                        have weights below the threshold. Only effective if adjustment takes place.
+
+        Returns:
+            self: the fitted binning
+        """
+        self.binning.fit(values)
+        bin_boundaries = self.binning.lookup_bin_boundaries(self.binning.bin_range())
+
+        if self.min_weight > 0 and weights is not None:
+            self._bin_boundaries = self.adjust_bin_boundaries(
+                bin_boundaries, observed_values, weights, bins_below_threshold
+            )
+        else:
+            self._bin_boundaries = bin_boundaries
+
+        return self
+
+    def transform(self, values):
+        """
+        Assign bin indices to the values in `values`.
+
+        Args:
+            values (np.array): the values to assign bin indices to
+
+        Returns:
+            np.array: the bin indices
+        """
+
+        mask = (values[:, None] >= self._bin_boundaries[:, 0]) & (
+            values[:, None] < self._bin_boundaries[:, 1]
+        )
+
+        # TODO what if a value is outside of the bin range - currently they are assigned to the closest bin defined
+        mask_upper = values[:, None] >= self._bin_boundaries[:, 1]
+        mu = np.all(mask_upper, axis=1)
+
+        if np.any(mu):
+            mask[mu, -1] = True
+
+        # the below would make the original behavior explicit
+        # mask_lower = values[:, None] < self._bin_boundaries[:, 0]
+        # ml = np.all(mask_lower, axis=1)
+        # if np.any(ml):
+        #     mask[ml, 0] = True
+
+        return np.argmax(mask, axis=1)
+
+    def inverse_transform(self, bin_indices: np.ndarray):
+        """
+        Transforms bin indices to the original domain. The result contains
+        representative values for the bins, usually the bin centers.
+
+        Args:
+            bin_indices (np.array): the bin index array to invert
+
+        Returns:
+            np.array: the values representatives for the bins
+        """
+        return self._bin_boundaries[bin_indices, 1]
+
+    def lookup_bin_boundaries(self, bin_indices: np.ndarray):
+        """
+        Returns the bin boundaries to the bin indices
+
+        Args:
+            bin_indices (np.array): the bin indices
+
+        Returns:
+            np.array: the bin boundaries
+        """
+        return self._bin_boundaries[bin_indices]
+
+    def bin_representatives(self):
+        """
+        Return representative values from the original domain for each bin index
+
+        Returns:
+            np.array: the representatives
+        """
+        return self._bin_boundaries[:, 1]
+
+    def lookup_bin_representatives(self, values):
+        """
+        For each value return the corresponding bin's representative value (upper limit).
+
+        Args:
+            values (np.array): the array of upper values
+
+        Returns:
+            np.array: the representatives
+        """
+        bin_indices = self.transform(values)
+        return self.inverse_transform(bin_indices)
+
+    @staticmethod
+    def get_weights_by_values(observed_values, weights):
+        """
+        Returns the weights by observed values sorted by the latter.
+
+        Args:
+            observed_values (np.array): the observed value vector
+            weights (np.array): the observed weight vector
+
+        Returns:
+            np.array: the two dimensional array of weights by values
+        """
+        weights_by_values = []
+        for val in np.unique(observed_values):
+            weight = np.sum(weights[observed_values == val])
+            weights_by_values.append([val, weight])
+
+        value_weight = np.array(weights_by_values)
+
+        return value_weight[np.argsort(value_weight[:, 0])]
+
+    def get_closest_available_upper_bound(self, value, values_weights, base_weight):
+        """
+        Return the smallest value with enough cumulative weights.
+
+        Args:
+            value (int): the value the closest to which is being searched for
+            values_weights (np.array): the two dimensional array of weights by values
+
+        Returns:
+            tuple: the closest value to extend to in order to have enough weight
+                    and the new weight
+        """
+
+        applicable_subset = values_weights[
+            (values_weights[:, 0] >= value)
+            & (values_weights[:, 0] - value <= self.value_distance_tolerance)
+        ]
+
+        for r in range(1, applicable_subset.shape[0] + 1):
+            additional_weight = np.sum(applicable_subset[:r, 1])
+            weight = base_weight + additional_weight
+            if weight >= self.min_weight and r < applicable_subset.shape[0]:
+                # we need the value from the next row to get a new open upper bound
+                return applicable_subset[r, 0], weight
+
+        return None, base_weight
+
+    def adjust_bin_boundaries(
+        self, bin_boundaries: np.array, observed_values, weights, bins_below_threshold
+    ):
+        """
+        Adjust bin_boundaries to include the minimum required weight.
+
+        Args:
+            bin_boundaries (np.array): the bin boundaries to be adjusted
+            observed_values (np.array): the array of observations to fit the bin boundaries
+            weights (np.array): the array of weight observations
+            bins_below_threshold (str): how to handle bins that after the adjustment
+                                        have weights below the threshold. It should be
+                                        one of ['keep', 'remove', 'merge'].
+
+        Returns:
+            np.array: the new bin boundaries
+        """
+        # the resulting zero width bins are removed
+        # currently it only considers adjusting to values observed in the data, so it doesn't interpolate
+
+        bins_below_threshold_options = ["keep", "remove", "merge"]
+        if bins_below_threshold not in bins_below_threshold_options:
+            raise ValueError(
+                f"bins_below_threshold=={bins_below_threshold}, it should be one of {bins_below_threshold_options}"
+            )
+
+        values_weights = self.get_weights_by_values(observed_values, weights)
+        updated_bin_boundaries = self.update_bins(
+            values_weights, bin_boundaries, bins_below_threshold
+        )
+
+        return updated_bin_boundaries
+
+    def update_bins(self, values_weights, bin_boundaries, bins_below_threshold):
+        """
+        Calculates the new bin_boundaries.
+
+        Args:
+            bin_boundaries (np.array): the bin boundaries to be adjusted
+            values_weights (np.array): the sum of weights for each value observed in the data
+            bins_below_threshold (str): how to handle bins that after the adjustment
+                                        have weights below the threshold. It should be
+                                        one of ['keep', 'remove', 'merge'].
+
+        Returns:
+            np.array: the new bin boundaries
+        """
+
+        new_bin_boundaries = []
+        bin_weights = []
+        tmp_bin_boundaries = bin_boundaries.copy()
+
+        while 0 < len(tmp_bin_boundaries):
+            current_bin = tmp_bin_boundaries[0].copy()
+
+            if len(tmp_bin_boundaries) > 1:
+                tmp_bin_boundaries = tmp_bin_boundaries[1:]
+            else:
+                tmp_bin_boundaries = np.empty((0, 0))
+
+            lb, ub = current_bin[0], current_bin[1]
+
+            bin_subset = values_weights[
+                (values_weights[:, 0] < ub) & (values_weights[:, 0] >= lb)
+            ]
+            bin_weight = np.sum(bin_subset[:, 1])
+
+            if bin_weight < self.min_weight:
+                closest_value, bin_weight = self.get_closest_available_upper_bound(
+                    ub, values_weights, bin_weight
+                )
+
+                if closest_value is not None:
+                    current_bin = [lb, closest_value]
+                    if len(tmp_bin_boundaries) > 0:
+                        tmp_bin_boundaries = tmp_bin_boundaries[
+                            tmp_bin_boundaries[:, 1] > closest_value
+                        ]
+
+                    if len(tmp_bin_boundaries) > 0:
+                        tmp_bin_boundaries[0, 0] = closest_value
+
+                elif bins_below_threshold == "remove":
+                    current_bin = []
+
+            if len(current_bin) > 0:
+                new_bin_boundaries.append(current_bin)
+                bin_weights.append(bin_weight)
+
+        updated_bin_boundaries = np.array(new_bin_boundaries)
+        bin_weights = np.array(bin_weights)
+
+        bin_widths = updated_bin_boundaries[:, 1] - updated_bin_boundaries[:, 0]
+        updated_bin_boundaries = updated_bin_boundaries[bin_widths > 0]
+        bin_weights = bin_weights[bin_widths > 0]
+
+        if bins_below_threshold == "merge":
+            updated_bin_boundaries = self.merge_bins(
+                updated_bin_boundaries, bin_weights
+            )
+
+        return updated_bin_boundaries
+
+    def merge_bins(self, updated_bin_boundaries, bin_weights):
+        """
+        Merges the bins that don't have enough weight with the bin below that do.
+        The first bin is merged with the next one having enough weight.
+        If none of the bins have enough weight, there will be only one large final bin.
+
+        Args:
+            bin_boundaries (np.array): the bin boundaries to be adjusted
+            bin_weights (np.array): the sum of weights for each bin
+
+        Returns:
+            np.array: the new bin boundaries
+        """
+
+        merged_bin_boundaries = []
+        first_bin_lb = None
+
+        for i, b in enumerate(updated_bin_boundaries):
+            lb, ub = b[0], b[1]
+            bin_weight = bin_weights[i]
+
+            if bin_weight < self.min_weight:
+                if i == 0:
+                    first_bin_lb = lb
+                elif len(merged_bin_boundaries) > 0:
+                    merged_bin_boundaries[-1][1] = ub
+                # if there is only one bin and it has not enough weight
+                if (i == len(updated_bin_boundaries) - 1) and (
+                    len(merged_bin_boundaries) == 0
+                ):
+                    b[0] = first_bin_lb
+                    merged_bin_boundaries.append(b)
+            else:
+                if first_bin_lb is not None:
+                    b[0] = first_bin_lb
+                    first_bin_lb = None
+                merged_bin_boundaries.append(b)
+        updated_bin_boundaries = np.array(merged_bin_boundaries)
+
+        return updated_bin_boundaries
+
+
+# flake8: noqa
+"""
+This module implements some general purpose binning capabilities.
+"""
+
+# TODO: better interfaces and structure would be desired
+# TODO: possibly the binnings are sklearn Transformers?
+# TODO: own kmeans1d implementation would be great, the kmeans1d package is not a popular one
+# TODO: there might be problems (empty bins) with equal frequency binning if there are many ties
+
+from __future__ import annotations
+
+import abc
+import numpy as np
+import kmeans1d
+
+import importlib
+
+from ._utils import pandizator_decorator_in, pandizator_decorator_inout
+
+#from ..base import instantiate_obj
+
+__all__ = [
+    'BinningBase',
+    'PredefinedBinCentersBinning',
+    'PredefinedBinRangesBinning',
+    'PredefinedDiscreteBinning',
+    'EqualWidthBinning',
+    'EqualFrequencyBinning',
+    'KMeansClusteringBinning',
+    'InferredBinsBinning',
+    'AdaptiveBinning',
+]
+
+
+class BinningBase(abc.ABC):
+    """
+    Base class for binning
+    """
+
+    def fit(self, values) -> BinningBase:
+        """
+        Fitting the binning to values
+
+        Args:
+            values (np.ndarray): the values to fit to
+
+        Returns:
+            self: the fitted object
+        """
+        return self
+
+    @abc.abstractmethod
+    def transform(self, values):
+        """
+        Assign bin indices to the values in `x`
+
+        Args:
+            values (np.ndarray): the values to assign bin indices to
+
+        Returns:
+            np.ndarray: the bin indices
+        """
+
+    @abc.abstractmethod
+    def bin_representatives(self):
+        """
+        Return representative values from the original domain for each bin index
+
+        Returns:
+            np.ndarray: the representative values for the bins
+        """
+
+    def inverse_transform(self, bin_indices: np.ndarray):
+        """
+        Transforms bin indices to the original domain. The result contains
+        representative values for the bins, for example bin centers
+
+        Args:
+            bin_indices (np.ndarray): the bin index array to invert
+
+        Returns:
+            np.ndarray: the representative values for the bins
+        """
+        return self.bin_representatives()[bin_indices]
+
+    @abc.abstractmethod
+    def lookup_bin_widths(self, bin_indices: np.ndarray):
+        """
+        Returns the bin widths to bin indices
+
+        Args:
+            bin_indices (np.ndarray): the bin index array to invert
+
+        Returns:
+            np.ndarray: the bin widths
+        """
+
+    @abc.abstractmethod
+    def lookup_bin_boundaries(self, bin_indices: np.ndarray):
+        """
+        Returns the bin boundaries to the bin indices
+
+        Args:
+            bin_indices (np.ndarray): the bin index array to invert
+
+        Returns:
+            np.ndarray: the bin boundaries
+        """
+
+    def bin_range(self):
+        """
+        Returns the range of bin indices
+
+        Returns:
+            np.ndarray: the range of bin indices
+        """
+        return np.arange(len(self.bin_representatives()))
+
+    @abc.abstractmethod
+    def get_params(self):
+        """
+        Returns the parameters of the binning
+
+        Returns:
+            dict: the parameters of the binning
+        """
+
+    def to_tuple(self):
+        """
+        Transforms the binning into a tuple representation
+
+        Returns:
+            tuple: the tuple representation of the binning
+        """
+        return (self.__class__.__module__, self.__class__.__name__, self.get_params())
+
+
+class InferredBinsBinning(BinningBase):
+    """
+    Binning based on bins inferred from the data
+    """
+
+    def __init__(self, *, bins: np.ndarray | None = None, strict: bool = False):
+        """
+        Constructor of the object
+
+        Args:
+            bins (None/np.ndarray): the bin values
+            strict (bool): if True, out of range values result in a
+                            ValueError during a transform call
+        """
+        self._bins = None
+        self._lower_bounds = None
+        self._upper_bounds = None
+        self._boundaries = None
+        self._widths = None
+        self._strict = strict
+
+        if bins is not None:
+            self._init_internals(bins_sorted=np.unique(bins))
+
+    def _init_internals(self, bins_sorted: np.ndarray):
+        # lower bounds are the representatives
+        self._bins = bins_sorted
+        self._lower_bounds = self._bins.copy()  # andrasva: why copy?
+
+        self._upper_bounds = np.hstack(
+            [
+                self._bins[1:],
+                self._bins[-1]
+                + ((self._bins[-1] - self._bins[-2]) if len(self._bins) > 1 else 1),
+            ]
+        )
+
+        self._boundaries = np.vstack([self._lower_bounds, self._upper_bounds]).T
+
+        # andrasva: could be lifted to BinningBase...
+        self._widths = self._upper_bounds - self._lower_bounds
+
+    @pandizator_decorator_in
+    def fit(self, values) -> InferredBinsBinning:
+        """
+        Fitting to data
+
+        Args:
+            values (np.ndarray): the data to fit to
+
+        Returns:
+            self: the fitted binning
+        """
+        # mutate and return self to allow chain of member function calls
+        self._init_internals(bins_sorted=np.unique(values))
+        return self
+    @pandizator_decorator_in
+    def transform(self, values):
+        """
+        Assign bin indices to the values in `values`
+
+        Args:
+            values (np.ndarray): the values to assign bin indices to
+
+        Returns:
+            np.ndarray: the bin indices
+        """
+        values = np.array(values)
+        lower_values = values[values < self._lower_bounds[0]].tolist()
+        higher_values = values[values >= self._upper_bounds[-1]].tolist()
+        out_of_range_values = lower_values + higher_values
+
+        if self._strict and len(out_of_range_values) > 0:
+            raise ValueError(f'The following value(s) {out_of_range_values} are out of range for the strict binning')
+        
+        mask_matrix = values[:, None] == self._bins
+        indices = np.argmax(mask_matrix, axis=1)
+        mask = np.any(mask_matrix, axis=1)
+        res = np.where(mask, indices, np.searchsorted(self._bins, values) - 1) 
+        
+        return np.maximum(0, res)
+
+    def lookup_bin_widths(self, bin_indices: np.ndarray):
+        """
+        Returns the bin widths to bin indices
+
+        Args:
+            bin_indices (np.ndarray): the bin indices
+
+        Returns:
+            np.ndarray: the bin widths
+        """
+        return self._widths[bin_indices]
+
+    def lookup_bin_boundaries(self, bin_indices: np.ndarray):
+        """
+        Returns the bin boundaries to the bin indices
+
+        Args:
+            bin_indices (np.ndarray): the bin indices
+
+        Returns:
+            np.ndarray: the bin boundaries
+        """
+        return self._boundaries[bin_indices]
+
+    def bin_representatives(self):
+        """
+        Return representative values from the original domain for each bin index
+
+        Returns:
+            np.ndarray: the representatives
+        """
+
+        # same as lower bounds...
+        return self._bins
+
+    def get_params(self):
+        """
+        Returns the parameters of the binning
+
+        Returns:
+            dict: the parameters of the binning
+        """
+        bins = None if self._bins is None else self._bins.copy()
+        return {'bins': bins}
+
+
+class PredefinedDiscreteBinning(BinningBase):
+    """
+   Binning with predefined discrete bins
+   """
+ 
+    def __init__(self, *, bins: list[list[int]]):
+        """
+       The expected bin specification is a list of lists encoding
+       the elements of the bins.
+ 
+       Args:
+           bins (list[list[int]]): the bin specifications
+       """
+ 
+        bin_mins = [np.min(bin) for bin in bins]
+        sorter = np.argsort(bin_mins)
+        self._bins = [bins[idx] for idx in sorter]
+ 
+        self._dict = {}
+ 
+        for idx, sublist in enumerate(self._bins):
+            for number in sublist:
+                self._dict[number] = idx
+ 
+        # number of points in the bins
+        self._widths = np.array([len(bin) for bin in self._bins])
+ 
+        lower_bounds = np.array([np.min(bin) for bin in self._bins])  # inclusive
+        upper_bounds = np.array([np.max(bin) for bin in self._bins])  # inclusive
+        self._boundaries = np.vstack([lower_bounds, upper_bounds]).T
+ 
+        self._representatives = np.array([np.min(x) for x in self._bins])
+ 
+        self._lowest = np.min(self._boundaries)  # inclusive
+
+        self._highest = np.max(self._boundaries)  # inclusive
+        self._decode_func = np.vectorize(lambda x: self._dict.get(x, -1))
+ 
+        self._highest = np.max(self._boundaries)  # exclusive
+        self._lookup = np.zeros(int(self._highest - self._lowest + 1))
+
+        for idx, bin in enumerate(self._bins):
+            self._lookup[(np.array(bin) - self._lowest).astype(int)] = idx
+
+        self._lookup = self._lookup.astype(int)
+
+    @pandizator_decorator_in
+
+    def transform(self, values):
+        """
+       Assign bin indices to the values in `values`
+ 
+       Args:
+           values (np.ndarray): the values to assign bin indices to
+ 
+       Returns:
+           np.ndarray: the bin indices
+       """
+        trans = self._decode_func(values)
+        bad_vals = values[trans == -1]
+        if np.any(trans == -1):
+            raise ValueError(f"Following numbers can not be binned: {bad_vals}")
+        return trans
+ 
+    def lookup_bin_widths(self, bin_indices: np.ndarray):
+        """
+       Returns the bin widths to bin indices
+ 
+       Args:
+           bin_indices (np.ndarray): the bin indices
+ 
+       Returns:
+           np.ndarray: the bin widths
+       """
+        return self._widths[bin_indices]
+ 
+    def lookup_bin_boundaries(self, bin_indices: np.ndarray):
+        """
+       Returns the bin boundaries to the bin indices
+ 
+       Args:
+           bin_indices (np.ndarray): the bin indices
+ 
+       Returns:
+           np.ndarray: the bin boundaries
+       """
+        return self._boundaries[bin_indices]
+ 
+    def bin_representatives(self):
+        """
+       Return representative values from the original domain for each bin index
+ 
+       Returns:
+           np.ndarray: the representatives
+       """
+        return self._representatives
+ 
+    def get_params(self):
+        """
+       Returns the parameters of the binning
+ 
+       Returns:
+           dict: the parameters of the binning
+       """
+        return {"bins": self._bins.copy()}
+
+class PredefinedBinCentersBinning(BinningBase):
+    """
+    Predefined bin centers binning
+    """
+
+    def __init__(self, *, bin_centers: np.ndarray):
+        """
+        Constructor of the binning
+
+        Args:
+            bin_centers (np.ndarray): sorted and unique bin centers
+        """
+
+        # self._bin_centers = bin_centers
+        self._bin_centers = np.sort(bin_centers)  # sorting should be done outside
+
+        midpoints = (self._bin_centers[:-1] + self._bin_centers[1:]) / 2.0
+        self._lower_bounds = np.hstack([np.array([-np.inf]), midpoints])
+        self._upper_bounds = np.hstack([midpoints, np.array([np.inf])])
+        self._widths = self._upper_bounds - self._lower_bounds
+
+    @pandizator_decorator_in
+    def transform(self, values):
+        """
+        Assign bin indices to the values in `values`
+
+        Args:
+            values (np.ndarray): the values to assign bin indices to
+
+        Returns:
+            np.ndarray: the bin indices
+        """
+        distances = np.abs(values[:, None] - self._bin_centers)
+        return np.argmin(distances, axis=1)
+
+    def lookup_bin_widths(self, bin_indices: np.ndarray):
+        """
+        Returns the bin widths to bin indices
+
+        Args:
+            bin_indices (np.ndarray): the bin indices
+
+        Returns:
+            np.ndarray: the bin widths
+        """
+        return self._widths[bin_indices]
+
+    def lookup_bin_boundaries(self, bin_indices: np.ndarray):
+        """
+        Returns the bin boundaries to the bin indices
+
+        Args:
+            bin_indices (np.ndarray): the bin indices
+
+        Returns:
+            np.ndarray: the bin boundaries
+        """
+        boundaries = np.vstack([self._lower_bounds, self._upper_bounds]).T
+        return boundaries[bin_indices]
+
+    def bin_representatives(self):
+        """
+        Return representative values from the original domain for each bin index
+
+        Returns:
+            np.ndarray: the representatives
+        """
+        return self._bin_centers
+
+    def get_params(self):
+        """
+        Returns the parameters of the binning
+
+        Returns:
+            dict: the parameters of the binning
+        """
+        return {'bin_centers': self._bin_centers.copy()}
+
+
+class PredefinedBinRangesBinning(BinningBase):
+    """
+    Binning with predefined bin ranges
+    """
+
+    def __init__(self, *, bin_ranges: np.ndarray, strict=False):
+        """
+        Constructor of binning with predefined bin ranges
+
+        Args:
+            bin_ranges (np.ndarray): an iterable defining the ranges of the bins,
+                    each item should contain either one element (to indicate a discrete bin),
+                    or two elements indicating the lower (inclusive) and upper (exclusive)
+                    boundaries of the bin
+            strict (bool): if True, out of range values result in a
+                            ValueError during a transform call
+        """
+        self._bin_ranges = np.array(bin_ranges)
+        self._lower_bounds = np.sort(self._bin_ranges[:, 0])
+        self._upper_bounds = np.sort(self._bin_ranges[:, 1])
+        self._representatives = np.mean(self._bin_ranges, axis=1)
+        self._widths = self._bin_ranges[:, 1] - self._bin_ranges[:, 0]
+        self._strict = strict
+
+    @pandizator_decorator_in
+    def transform(self, values):
+        """
+        Assign bin indices to the values in `values`
+
+        Args:
+            values (np.ndarray): the values to assign bin indices to
+
+        Returns:
+            np.ndarray: the bin indices
+        """
+        values = np.array(values)
+        lower_values = values[values < self._lower_bounds[0]].tolist()
+        higher_values = values[values >= self._upper_bounds[-1]].tolist()
+        out_of_range_values = lower_values + higher_values
+
+        if self._strict and len(out_of_range_values) > 0:
+            raise ValueError(f'The following value(s) {out_of_range_values} are out of range for the strict binning')
+        
+        mask = (values[:, None] >= self._lower_bounds) & (
+            values[:, None] < self._upper_bounds
+        )
+
+        mask_upper = values[:, None] >= self._upper_bounds
+        mu = np.all(mask_upper, axis=1)
+
+        if np.any(mu):
+            mask[mu, -1] = True
+
+        return np.argmax(mask, axis=1)
+
+    def lookup_bin_widths(self, bin_indices: np.ndarray):
+        """
+        Returns the bin widths to bin indices
+
+        Args:
+            bin_indices (np.ndarray): the bin indices
+
+        Returns:
+            np.ndarray: the bin widths
+        """
+        return self._widths[bin_indices]
+
+    def lookup_bin_boundaries(self, bin_indices: np.ndarray):
+        """
+        Returns the bin boundaries to the bin indices
+
+        Args:
+            bin_indices (np.ndarray): the bin indices
+
+        Returns:
+            np.ndarray: the bin boundaries
+        """
+        return self._bin_ranges[bin_indices]
+
+    def bin_representatives(self):
+        """
+        Return representative values from the original domain for each bin index
+
+        Returns:
+            np.ndarray: the representatives
+        """
+        return self._representatives
+
+    def get_params(self):
+        """
+        Returns the parameters of the binning
+
+        Returns:
+            dict: the parameters of the binning
+        """
+        return {'bin_ranges': self._bin_ranges.copy()}
+
+
+class EqualWidthBinning(BinningBase):
+    """
+    Implements the equal width binning technique inferred from data
+    """
+
+    def __init__(self, *, n_bins: int, binning_params=None, strict=False):
+        """
+        Constructor of the equal width binning
+
+        Args:
+            n_bins (int): the number of bins (the actual number will
+                            be this `n_bins + 1` to cover the
+                            latest data point with a bin)
+            binning_params (None/dict): the parameters of the binning
+                                        if it has been already fitted
+            strict (bool): if True, out of range values result in a
+                            ValueError during a transform call
+        """
+
+        self._n_bins = n_bins
+        self._binning = None
+        self._lower_bounds = None
+        self._upper_bounds = None
+        self._strict = strict
+
+        if binning_params is not None:
+            self._binning = PredefinedBinRangesBinning(**binning_params)
+            self._lower_bounds = self._binning._lower_bounds
+            self._upper_bounds = self._binning._upper_bounds
+
+    @pandizator_decorator_in
+    def fit(self, values) -> EqualWidthBinning:
+        """
+        Fitting to data
+
+        Args:
+            values (np.ndarray): the data to fit to
+
+        Returns:
+            self: the fitted binning
+        """
+        x_min = np.min(values)
+        diff = (np.max(values) - x_min) / self._n_bins
+        self._lower_bounds = np.arange(self._n_bins + 1) * diff + x_min
+        self._upper_bounds = np.arange(1, self._n_bins + 2) * diff + x_min
+        bin_ranges = np.vstack([self._lower_bounds, self._upper_bounds]).T
+        self._binning = PredefinedBinRangesBinning(bin_ranges=bin_ranges, strict=self._strict)
+
+        return self
+
+    @pandizator_decorator_in
+    def transform(self, values):
+        """
+        Assign bin indices to the values in `values`
+
+        Args:
+            values (np.ndarray): the values to assign bin indices to
+
+        Returns:
+            np.ndarray: the bin indices
+        """        
+        return self._binning.transform(values)
+
+    def lookup_bin_boundaries(self, bin_indices: np.ndarray):
+        """
+        Returns the bin boundaries to the bin indices
+
+        Args:
+            bin_indices (np.ndarray): the bin indices
+
+        Returns:
+            np.ndarray: the bin boundaries
+        """
+        return self._binning.lookup_bin_boundaries(bin_indices)
+
+    def lookup_bin_widths(self, bin_indices: np.ndarray):
+        """
+        Returns the bin widths to bin indices
+
+        Args:
+            bin_indices (np.ndarray): the bin indices
+
+        Returns:
+            np.ndarray: the bin widths
+        """
+        return self._binning.lookup_bin_widths(bin_indices)
+
+    def bin_representatives(self):
+        """
+        Return representative values from the original domain for each bin index
+
+        Returns:
+            np.ndarray: the representatives
+        """
+        return self._binning.bin_representatives()
+
+    def get_params(self):
+        """
+        Returns the parameters of the binning
+
+        Returns:
+            dict: the parameters of the binning
+        """
+        binning_params = None if self._binning is None else self._binning.get_params()
+        return {'n_bins': self._n_bins, 'binning_params': binning_params}
+
+
+class EqualFrequencyBinning(BinningBase):
+    """
+    Implements the equal frequency binning
+    """
+
+    def __init__(self, *, n_bins, binning_params=None):
+        """
+        Constructor of the equal frequency binning
+        """
+        self._n_bins = n_bins
+        self._binning = None
+        if binning_params is not None:
+            self._binning = PredefinedBinRangesBinning(**binning_params)
+
+    @pandizator_decorator_in
+    def fit(self, values) -> EqualFrequencyBinning:
+        """
+        Fitting to data
+
+        Args:
+            values (np.ndarray): the data to fit to
+
+        Returns:
+            self: the fitted binning
+        """
+        percentiles = np.linspace(0, 100, self._n_bins)
+
+        bin_boundaries = np.percentile(values, percentiles)
+
+        lower_bounds = bin_boundaries
+        upper_bounds = np.hstack(
+            [
+                bin_boundaries[1:],
+                bin_boundaries[-1] + bin_boundaries[-1] - bin_boundaries[-2],
+            ]
+        )
+        bin_ranges = np.vstack([lower_bounds, upper_bounds]).T
+
+        self._binning = PredefinedBinRangesBinning(bin_ranges=bin_ranges)
+
+    @pandizator_decorator_in
+    def transform(self, values):
+        """
+        Assign bin indices to the values in `values`
+
+        Args:
+            values (np.ndarray): the values to assign bin indices to
+
+        Returns:
+            np.ndarray: the bin indices
+        """
+        return self._binning.transform(values)
+
+    def lookup_bin_boundaries(self, bin_indices: np.ndarray):
+        """
+        Returns the bin boundaries to the bin indices
+
+        Args:
+            bin_indices (np.ndarray): the bin indices
+
+        Returns:
+            np.ndarray: the bin boundaries
+        """
+        return self._binning.lookup_bin_boundaries(bin_indices)
+
+    def lookup_bin_widths(self, bin_indices: np.ndarray):
+        """
+        Returns the bin widths to bin indices
+
+        Args:
+            bin_indices (np.ndarray): the bin indices
+
+        Returns:
+            np.ndarray: the bin widths
+        """
+        return self._binning.lookup_bin_widths(bin_indices)
+
+    def bin_representatives(self):
+        """
+        Return representative values from the original domain for each bin index
+
+        Returns:
+            np.ndarray: the representatives
+        """
+        return self._binning.bin_representatives()
+
+    def get_params(self):
+        """
+        Returns the parameters of the binning
+
+        Returns:
+            dict: the parameters of the binning
+        """
+        binning_params = None if self._binning is None else self._binning.get_params()
+        return {'n_bins': self._n_bins, 'binning_params': binning_params}
+
+
+class KMeansClusteringBinning(BinningBase):
+    """
+    1D k-means clustering based binning, the bins are defined as the clusters
+    """
+
+    def __init__(self, *, n_bins: int, binning_params=None):
+        """
+        Constructor of the equal width binning
+
+        Args:
+            n_bins (int): the number of bins (the actual number will
+                            be this `n_bins + 1` to cover the
+                            latest data point with a bin)
+            binning_params (None/dict): the parameters of the binning
+                                        if it has been already fitted
+        """
+        self._n_bins = n_bins
+        self._binning = None
+        if binning_params is not None:
+            self._binning = PredefinedBinCentersBinning(**binning_params)
+
+    @pandizator_decorator_in
+    def fit(self, values):
+        """
+        Fitting to data
+
+        Args:
+            values (np.ndarray): the data to fit to
+
+        Returns:
+            self: the fitted binning
+        """
+        _, centroids = kmeans1d.cluster(values, self._n_bins)
+        self._binning = PredefinedBinCentersBinning(bin_centers=centroids)
+        return self
+
+    @pandizator_decorator_in
+    def transform(self, values):
+        """
+        Assign bin indices to the values in `values`
+
+        Args:
+            values (np.ndarray): the values to assign bin indices to
+
+        Returns:
+            np.ndarray: the bin indices
+        """
+        return self._binning.transform(values)
+
+    def lookup_bin_boundaries(self, bin_indices: np.ndarray):
+        """
+        Returns the bin boundaries to the bin indices
+
+        Args:
+            bin_indices (np.ndarray): the bin indices
+
+        Returns:
+            np.ndarray: the bin boundaries
+        """
+        return self._binning.lookup_bin_boundaries(bin_indices)
+
+    def lookup_bin_widths(self, bin_indices: np.ndarray):
+        """
+        Returns the bin widths to bin indices
+
+        Args:
+            bin_indices (np.ndarray): the bin indices
+
+        Returns:
+            np.ndarray: the bin widths
+        """
+        return self._binning.lookup_bin_widths(bin_indices)
+
+    def bin_representatives(self):
+        """
+        Return representative values from the original domain for each bin index
+
+        Returns:
+            np.ndarray: the representatives
+        """
+        return self._binning.bin_representatives()
+
+    def get_params(self):
+        """
+        Returns the parameters of the binning
+
+        Returns:
+            dict: the parameters of the binning
+        """
+        binning_params = None if self._binning is None else self._binning.get_params()
+        return {'n_bins': self._n_bins, 'binning_params': binning_params}
+
+def instantiate_obj(description):
+    """
+    Instantiates an object from a description
+    Args:
+        description (tuple): (module_name, class_name, params_dict)
+    Returns:
+        obj: the instantiated object
+    """
+
+    module = importlib.import_module(description[0])
+    class_ = getattr(module, description[1])
+    return class_(**description[2])
+
+class AdaptiveBinning:
+    def __init__(self, *, binning, value_distance_tolerance, min_weight=0):
+        """
+        Constructor of adaptive binning with adjustable bin ranges according to a weight vector and a weight limit
+
+        Args:
+            binning: the 'base' binning to apply to the values
+            value_distance_tolerance: the maximum applicable value distance by which the bins can be adjusted
+            min_weight: the minimum weight a bin should have. If this is not met for a given bin,
+                                the fit() method will adjust the bin's upper bound and the subsequent bin's lower bound.
+        """
+
+        """if isinstance(binning, tuple):
+            self.binning = instantiate_obj(binning)
+        elif isinstance(binning, BinningBase):
+            self.binning = binning
+        else:
+            self.binning = InferredBinsBinning()
+        """
+
+        if isinstance(binning, tuple):
+            self.binning = instantiate_obj(binning)
+        elif isinstance(binning, BinningBase):
+            self.binning = binning
+        else:
+            self.binning = InferredBinsBinning()
+
+        self.value_distance_tolerance = value_distance_tolerance
+        self.min_weight = min_weight if min_weight is not None else 0
+        self._bin_boundaries = None
+
+    def fit(self, values, observed_values, weights, bins_below_threshold='keep'):
+        """
+        Fitting to data. If a min_weight is set the bins will be adjusted to include enough weight, starting with the lowest bin.
+        The resulting bins that are still below the min_weight threshold are either kept (default), removed or merged
+        into the previous (lower) bin. Removal can leave "holes" in the binning coverage of the support, this can be mitigated by either
+        merging instead or increasing the value_distance_tolerance in the constructor.
+
+        Args:
+            observed_values (np.array): the value data to fit the binning to
+            weights (np.array): the weight data which are used to adjust the binning
+            bins_below_threshold (str): how to handle bins that after the adjustment
+                                        have weights below the threshold. Only effective if adjustment takes place.
+
+        Returns:
+            self: the fitted binning
+        """
+        self.binning.fit(values)
+        bin_boundaries = self.binning.lookup_bin_boundaries(self.binning.bin_range())
+
+        if self.min_weight > 0 and weights is not None:
+            self._bin_boundaries = self.adjust_bin_boundaries(
+                bin_boundaries, observed_values, weights, bins_below_threshold
+            )
+        else:
+            self._bin_boundaries = bin_boundaries
+
+        return self
+
+    def transform(self, values):
+        """
+        Assign bin indices to the values in `values`.
+
+        Args:
+            values (np.array): the values to assign bin indices to
+
+        Returns:
+            np.array: the bin indices
+        """
+
+        mask = (values[:, None] >= self._bin_boundaries[:, 0]) & (
+            values[:, None] < self._bin_boundaries[:, 1]
+        )
+
+        # TODO what if a value is outside of the bin range - currently they are assigned to the closest bin defined
+        mask_upper = values[:, None] >= self._bin_boundaries[:, 1]
+        mu = np.all(mask_upper, axis=1)
+
+        if np.any(mu):
+            mask[mu, -1] = True
+
+        # the below would make the original behavior explicit
+        # mask_lower = values[:, None] < self._bin_boundaries[:, 0]
+        # ml = np.all(mask_lower, axis=1)
+        # if np.any(ml):
+        #     mask[ml, 0] = True
+
+        return np.argmax(mask, axis=1)
+
+    def inverse_transform(self, bin_indices: np.ndarray):
+        """
+        Transforms bin indices to the original domain. The result contains
+        representative values for the bins, usually the bin centers.
+
+        Args:
+            bin_indices (np.array): the bin index array to invert
+
+        Returns:
+            np.array: the values representatives for the bins
+        """
+        return self._bin_boundaries[bin_indices, 1]
+
+    def lookup_bin_boundaries(self, bin_indices: np.ndarray):
+        """
+        Returns the bin boundaries to the bin indices
+
+        Args:
+            bin_indices (np.array): the bin indices
+
+        Returns:
+            np.array: the bin boundaries
+        """
+        return self._bin_boundaries[bin_indices]
+
+    def bin_representatives(self):
+        """
+        Return representative values from the original domain for each bin index
+
+        Returns:
+            np.array: the representatives
+        """
+        return self._bin_boundaries[:, 1]
+
+    def lookup_bin_representatives(self, values):
+        """
+        For each value return the corresponding bin's representative value (upper limit).
+
+        Args:
+            values (np.array): the array of upper values
+
+        Returns:
+            np.array: the representatives
+        """
+        bin_indices = self.transform(values)
+        return self.inverse_transform(bin_indices)
+
+    @staticmethod
+    def get_weights_by_values(observed_values, weights):
+        '''
+        Returns the weights by observed values sorted by the latter.
+
+        Args:
+            observed_values (np.array): the observed value vector
+            weights (np.array): the observed weight vector
+
+        Returns:
+            np.array: the two dimensional array of weights by values
+        '''
+        weights_by_values = []
+        for val in np.unique(observed_values):
+            weight = np.sum(weights[observed_values == val])
+            weights_by_values.append([val, weight])
+
+        value_weight = np.array(weights_by_values)
+
+        return value_weight[np.argsort(value_weight[:, 0])]
+
+    def get_closest_available_upper_bound(self, value, values_weights, base_weight):
+        """
+        Return the smallest value with enough cumulative weights.
+
+        Args:
+            value (int): the value the closest to which is being searched for
+            values_weights (np.array): the two dimensional array of weights by values
+
+        Returns:
+            tuple: the closest value to extend to in order to have enough weight
+                    and the new weight
+        """
+
+        applicable_subset = values_weights[
+            (values_weights[:, 0] >= value)
+            & (values_weights[:, 0] - value <= self.value_distance_tolerance)
+        ]
+
+        for r in range(1, applicable_subset.shape[0] + 1):
+            additional_weight = np.sum(applicable_subset[:r, 1])
+            weight = base_weight + additional_weight
+            if weight >= self.min_weight and r < applicable_subset.shape[0]:
+                # we need the value from the next row to get a new open upper bound
+                return applicable_subset[r, 0], weight
+
+        return None, base_weight
+
+    def adjust_bin_boundaries(
+        self, bin_boundaries: np.array, observed_values, weights, bins_below_threshold
+    ):
+        """
+        Adjust bin_boundaries to include the minimum required weight.
+
+        Args:
+            bin_boundaries (np.array): the bin boundaries to be adjusted
+            observed_values (np.array): the array of observations to fit the bin boundaries
+            weights (np.array): the array of weight observations
+            bins_below_threshold (str): how to handle bins that after the adjustment
+                                        have weights below the threshold. It should be
+                                        one of ['keep', 'remove', 'merge'].
+
+        Returns:
+            np.array: the new bin boundaries
+        """
+        # the resulting zero width bins are removed
+        # currently it only considers adjusting to values observed in the data, so it doesn't interpolate
+
+        bins_below_threshold_options = ['keep', 'remove', 'merge']
+        if bins_below_threshold not in bins_below_threshold_options:
+            raise ValueError(
+                f'bins_below_threshold=={bins_below_threshold}, it should be one of {bins_below_threshold_options}'
+            )
+
+        values_weights = self.get_weights_by_values(observed_values, weights)
+        updated_bin_boundaries = self.update_bins(
+            values_weights, bin_boundaries, bins_below_threshold
+        )
+
+        return updated_bin_boundaries
+
+    def update_bins(self, values_weights, bin_boundaries, bins_below_threshold):
+        """
+        Calculates the new bin_boundaries.
+
+        Args:
+            bin_boundaries (np.array): the bin boundaries to be adjusted
+            values_weights (np.array): the sum of weights for each value observed in the data
+            bins_below_threshold (str): how to handle bins that after the adjustment
+                                        have weights below the threshold. It should be
+                                        one of ['keep', 'remove', 'merge'].
+
+        Returns:
+            np.array: the new bin boundaries
+        """
+
+        new_bin_boundaries = []
+        bin_weights = []
+        tmp_bin_boundaries = bin_boundaries.copy()
+
+        while 0 < len(tmp_bin_boundaries):
+            current_bin = tmp_bin_boundaries[0].copy()
+
+            if len(tmp_bin_boundaries) > 1:
+                tmp_bin_boundaries = tmp_bin_boundaries[1:]
+            else:
+                tmp_bin_boundaries = np.empty((0, 0))
+
+            lb, ub = current_bin[0], current_bin[1]
+
+            bin_subset = values_weights[
+                (values_weights[:, 0] < ub) & (values_weights[:, 0] >= lb)
+            ]
+            bin_weight = np.sum(bin_subset[:, 1])
+
+            if bin_weight < self.min_weight:
+                closest_value, bin_weight = self.get_closest_available_upper_bound(
+                    ub, values_weights, bin_weight
+                )
+
+                if closest_value is not None:
+                    current_bin = [lb, closest_value]
+                    if len(tmp_bin_boundaries) > 0:
+                        tmp_bin_boundaries = tmp_bin_boundaries[
+                            tmp_bin_boundaries[:, 1] > closest_value
+                        ]
+
+                    if len(tmp_bin_boundaries) > 0:
+                        tmp_bin_boundaries[0, 0] = closest_value
+
+                elif bins_below_threshold == 'remove':
+                    current_bin = []
+
+            if len(current_bin) > 0:
+                new_bin_boundaries.append(current_bin)
+                bin_weights.append(bin_weight)
+
+        updated_bin_boundaries = np.array(new_bin_boundaries)
+        bin_weights = np.array(bin_weights)
+
+        bin_widths = updated_bin_boundaries[:, 1] - updated_bin_boundaries[:, 0]
+        updated_bin_boundaries = updated_bin_boundaries[bin_widths > 0]
+        bin_weights = bin_weights[bin_widths > 0]
+
+        if bins_below_threshold == 'merge':
+            updated_bin_boundaries = self.merge_bins(
+                updated_bin_boundaries, bin_weights
+            )
+
+        return updated_bin_boundaries
+
+    def merge_bins(self, updated_bin_boundaries, bin_weights):
+        """
+        Merges the bins that don't have enough weight with the bin below that do.
+        The first bin is merged with the next one having enough weight.
+        If none of the bins have enough weight, there will be only one large final bin.
+
+        Args:
+            bin_boundaries (np.array): the bin boundaries to be adjusted
+            bin_weights (np.array): the sum of weights for each bin
+
+        Returns:
+            np.array: the new bin boundaries
+        """
+
+        merged_bin_boundaries = []
+        first_bin_lb = None
+
+        for i, b in enumerate(updated_bin_boundaries):
+            lb, ub = b[0], b[1]
+            bin_weight = bin_weights[i]
+
+            if bin_weight < self.min_weight:
+                if i == 0:
+                    first_bin_lb = lb
+                elif len(merged_bin_boundaries) > 0:
+                    merged_bin_boundaries[-1][1] = ub
+                # if there is only one bin and it has not enough weight
+                if (i == len(updated_bin_boundaries) - 1) and (
+                    len(merged_bin_boundaries) == 0
+                ):
+                    b[0] = first_bin_lb
+                    merged_bin_boundaries.append(b)
+            else:
+                if first_bin_lb is not None:
+                    b[0] = first_bin_lb
+                    first_bin_lb = None
+                merged_bin_boundaries.append(b)
+        updated_bin_boundaries = np.array(merged_bin_boundaries)
+
+        return updated_bin_boundaries
+